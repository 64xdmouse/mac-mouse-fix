--- conflicted
+++ resolved
@@ -2112,11 +2112,8 @@
 			isa = PBXNativeTarget;
 			buildConfigurationList = 4FCECDA721092354001F1078 /* Build configuration list for PBXNativeTarget "Mac Mouse Fix Helper" */;
 			buildPhases = (
-<<<<<<< HEAD
 				4FD148D928AA45FE00FE688C /* BartyCrouch */,
-=======
 				4FEEEC53263C164000C50193 /* Copy Version From Main App */,
->>>>>>> 506035bc
 				4FCECD7C21092354001F1078 /* Sources */,
 				4FCECD7D21092354001F1078 /* Frameworks */,
 				4FCECD7E21092354001F1078 /* Resources */,
@@ -2278,7 +2275,6 @@
 			shellPath = /bin/sh;
 			shellScript = " \nbuildNumber=$(/usr/libexec/PlistBuddy -c \"Print CFBundleVersion\" \"${PROJECT_DIR}/${INFOPLIST_FILE}\")\nbuildNumber=$((buildNumber+1))\n/usr/libexec/PlistBuddy -c \"Set :CFBundleVersion $buildNumber\" \"${PROJECT_DIR}/${INFOPLIST_FILE}\"\n";
 		};
-<<<<<<< HEAD
 		4FD148D928AA45FE00FE688C /* BartyCrouch */ = {
 			isa = PBXShellScriptBuildPhase;
 			alwaysOutOfDate = 1;
@@ -2298,10 +2294,7 @@
 			shellPath = /bin/sh;
 			shellScript = "export PATH=\"$PATH:/opt/homebrew/bin\"\n\nif which bartycrouch > /dev/null; then\n    bartycrouch update -x\n    bartycrouch lint -x\nelse\n    echo \"warning: BartyCrouch not installed, download it from https://github.com/FlineDev/BartyCrouch\"\nfi\n";
 		};
-		4FEEEC53263C164000C50193 /* Copy Version from Main App */ = {
-=======
 		4FEEEC53263C164000C50193 /* Copy Version From Main App */ = {
->>>>>>> 506035bc
 			isa = PBXShellScriptBuildPhase;
 			alwaysOutOfDate = 1;
 			buildActionMask = 2147483647;
