--- conflicted
+++ resolved
@@ -2725,16 +2725,13 @@
 					"$(inherited)",
 					"$(PROJECT_DIR)/Frameworks",
 				);
-<<<<<<< HEAD
 				HEADER_SEARCH_PATHS = "$(inherited)";
 				LD_RUNPATH_SEARCH_PATHS = (
 					"$(inherited)",
 					"@executable_path/../Frameworks",
 					"@loader_path/../Frameworks",
 				);
-=======
 				MACOSX_DEPLOYMENT_TARGET = 10.13;
->>>>>>> 15351b5f
 				MTL_ENABLE_DEBUG_INFO = INCLUDE_SOURCE;
 				MTL_FAST_MATH = YES;
 				PRODUCT_BUNDLE_IDENTIFIER = "com.nuebling.mac-mouse-fix.accomplice";
@@ -2760,16 +2757,13 @@
 					"$(inherited)",
 					"$(PROJECT_DIR)/Frameworks",
 				);
-<<<<<<< HEAD
 				HEADER_SEARCH_PATHS = "$(inherited)";
 				LD_RUNPATH_SEARCH_PATHS = (
 					"$(inherited)",
 					"@executable_path/../Frameworks",
 					"@loader_path/../Frameworks",
 				);
-=======
 				MACOSX_DEPLOYMENT_TARGET = 10.13;
->>>>>>> 15351b5f
 				MTL_FAST_MATH = YES;
 				PRODUCT_BUNDLE_IDENTIFIER = "com.nuebling.mac-mouse-fix.accomplice";
 				PRODUCT_NAME = "$(TARGET_NAME)";
@@ -2806,11 +2800,7 @@
 					"@executable_path/../Frameworks",
 				);
 				MACOSX_DEPLOYMENT_TARGET = 10.13;
-<<<<<<< HEAD
 				MARKETING_VERSION = "3.0.0 Alpha";
-=======
-				MARKETING_VERSION = "2.2.1 Beta 2";
->>>>>>> 15351b5f
 				MTL_ENABLE_DEBUG_INFO = INCLUDE_SOURCE;
 				MTL_FAST_MATH = YES;
 				PRODUCT_BUNDLE_IDENTIFIER = "com.nuebling.mac-mouse-fix";
@@ -2847,11 +2837,7 @@
 					"@executable_path/../Frameworks",
 				);
 				MACOSX_DEPLOYMENT_TARGET = 10.13;
-<<<<<<< HEAD
 				MARKETING_VERSION = "3.0.0 Alpha";
-=======
-				MARKETING_VERSION = "2.2.1 Beta 2";
->>>>>>> 15351b5f
 				MTL_FAST_MATH = YES;
 				PRODUCT_BUNDLE_IDENTIFIER = "com.nuebling.mac-mouse-fix";
 				PRODUCT_NAME = "$(TARGET_NAME)";
@@ -3119,15 +3105,12 @@
 					"$(inherited)",
 					"@executable_path/../Frameworks",
 				);
-<<<<<<< HEAD
 				LIBRARY_SEARCH_PATHS = (
 					"$(inherited)",
 					"$(PROJECT_DIR)/Helper/Utility/Math/PolynomialRegression/numpy/core/lib",
 					"$(PROJECT_DIR)/Helper/Utility/Math/PolynomialRegression/numpy/.dylibs",
 					"$(PROJECT_DIR)/Helper/Utility/Math/PolynomialRegression/numpy/random/lib",
 				);
-=======
->>>>>>> 15351b5f
 				MACOSX_DEPLOYMENT_TARGET = 10.13;
 				PRODUCT_BUNDLE_IDENTIFIER = "com.nuebling.mac-mouse-fix.helper";
 				PRODUCT_NAME = "$(TARGET_NAME)";
@@ -3165,15 +3148,12 @@
 					"$(inherited)",
 					"@executable_path/../Frameworks",
 				);
-<<<<<<< HEAD
 				LIBRARY_SEARCH_PATHS = (
 					"$(inherited)",
 					"$(PROJECT_DIR)/Helper/Utility/Math/PolynomialRegression/numpy/core/lib",
 					"$(PROJECT_DIR)/Helper/Utility/Math/PolynomialRegression/numpy/.dylibs",
 					"$(PROJECT_DIR)/Helper/Utility/Math/PolynomialRegression/numpy/random/lib",
 				);
-=======
->>>>>>> 15351b5f
 				MACOSX_DEPLOYMENT_TARGET = 10.13;
 				PRODUCT_BUNDLE_IDENTIFIER = "com.nuebling.mac-mouse-fix.helper";
 				PRODUCT_NAME = "$(TARGET_NAME)";
