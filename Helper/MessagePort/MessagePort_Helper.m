//
// --------------------------------------------------------------------------
// MessagePort_Helper.m
// Created for Mac Mouse Fix (https://github.com/noah-nuebling/mac-mouse-fix)
// Created by Noah Nuebling in 2019
// Licensed under the MMF License (https://github.com/noah-nuebling/mac-mouse-fix/blob/master/LICENSE)
// --------------------------------------------------------------------------
//

#import "MessagePort_Helper.h"
#import "Config.h"
#import "TransformationManager.h"
#import <AppKit/NSWindow.h>
#import "AccessibilityCheck.h"
#import "Constants.h"
#import "SharedMessagePort.h"
#import "ButtonLandscapeAssessor.h"
#import "DeviceManager.h"
#import "Mac_Mouse_Fix_Helper-Swift.h"

#import <CoreFoundation/CoreFoundation.h>
#import "WannabePrefixHeader.h"

@implementation MessagePort_Helper

#pragma mark - local (incoming messages)

/// I'm not sure this is supposed to be load_Manual instead of load
+ (void)load_Manual {
    
    DDLogInfo(@"Initializing MessagePort...");
    
    CFMessagePortRef localPort =
    CFMessagePortCreateLocal(NULL,
                             (__bridge CFStringRef)kMFBundleIDHelper,
                             didReceiveMessage,
                             nil,
                             nil);
    
    DDLogInfo(@"localPort: %@ (MessagePortReceiver)", localPort);
    
    if (localPort != NULL) {
        /// CFMessagePortCreateRunLoopSource() used to crash when another instance of MMF Helper was already running.
        /// It would log this: `*** CFMessagePort: bootstrap_register(): failed 1100 (0x44c) 'Permission denied', port = 0x1b03, name = 'com.nuebling.mac-mouse-fix.helper'`
        /// I think the reason for this messate is that the existing instance would already 'occupy' the kMFBundleIDHelper name.
        /// Checking if `localPort != nil` should detect this case
    
        CFRunLoopSourceRef runLoopSource =
            CFMessagePortCreateRunLoopSource(kCFAllocatorDefault, localPort, 0);
        
        CFRunLoopAddSource(CFRunLoopGetCurrent(),
                           runLoopSource,
                           kCFRunLoopCommonModes);
        
        CFRelease(runLoopSource);
    } else {
        DDLogError(@"Failed to create a local message port. This might be because there is another instance of %@ already running. Crashing the app.", kMFHelperName);
        @throw [NSException exceptionWithName:@"NoMessagePortException" reason:@"Couldn't create a local CFMessagePort. Can't function properly without local CFMessagePort" userInfo:nil];
    }
}

static CFDataRef didReceiveMessage(CFMessagePortRef port, SInt32 messageID, CFDataRef data, void *info) {
    
    NSDictionary *messageDict = [NSKeyedUnarchiver unarchiveObjectWithData:(__bridge NSData *)data];
    
    NSString *message = messageDict[kMFMessageKeyMessage];
    NSObject *payload = messageDict[kMFMessageKeyPayload];
    
    NSData *response = nil;
    
    DDLogInfo(@"Helper Received Message: %@ with payload: %@", message, payload);
    
    if ([message isEqualToString:@"configFileChanged"]) {
        [Config handleConfigFileChange];
    } else if ([message isEqualToString:@"terminate"]) {
//        [NSApp.delegate applicationWillTerminate:[[NSNotification alloc] init]]; /// This creates an infinite loop or something? The statement below is never executed.
        [NSApp terminate:NULL];
    } else if ([message isEqualToString:@"checkAccessibility"]) {
        BOOL isTrusted = [AccessibilityCheck checkAccessibilityAndUpdateSystemSettings];
        if (!isTrusted) {
            [SharedMessagePort sendMessage:@"accessibilityDisabled" withPayload:nil expectingReply:NO];
        }
    } else if ([message isEqualToString:@"enableAddMode"]) {
        [TransformationManager enableAddMode];
    } else if ([message isEqualToString:@"disableAddMode"]) {
        [TransformationManager disableAddMode];
    } else if ([message isEqualToString:@"enableKeyCaptureMode"]) {
        [TransformationManager enableKeyCaptureMode];
    } else if ([message isEqualToString:@"disableKeyCaptureMode"]) {
        [TransformationManager disableKeyCaptureMode];
<<<<<<< HEAD
    } else if ([message isEqualToString:@"getActiveDeviceInfo"]) {
        Device *dev = HelperState.activeDevice;
        if (dev != NULL) {
            
            response = @{
                @"name": dev.name == nil ? @"" : dev.name,
                @"manufacturer": dev.manufacturer == nil ? @"" : dev.manufacturer,
                @"nOfButtons": @(dev.nOfButtons),
            };
        }
    } else if ([message isEqualToString:@"updateActiveDeviceWithEventSenderID"]) {
        
        /// We can't just pass over the CGEvent from the mainApp because the senderID isn't stored when serializing CGEvents
        
        uint64_t senderID = [(NSNumber *)payload unsignedIntegerValue];
        [HelperState updateActiveDeviceWithEventSenderID:senderID];
        
    } else if ([message isEqualToString:@"getBundleVersion"]) {
        response = [NSBundle.mainBundle objectForInfoDictionaryKey:@"CFBundleVersion"];
=======
>>>>>>> 6d363ff3
    } else {
        DDLogInfo(@"Unknown message received: %@", message);
    }
    
    return (__bridge CFDataRef)response;
}

@end
<|MERGE_RESOLUTION|>--- conflicted
+++ resolved
@@ -88,7 +88,6 @@
         [TransformationManager enableKeyCaptureMode];
     } else if ([message isEqualToString:@"disableKeyCaptureMode"]) {
         [TransformationManager disableKeyCaptureMode];
-<<<<<<< HEAD
     } else if ([message isEqualToString:@"getActiveDeviceInfo"]) {
         Device *dev = HelperState.activeDevice;
         if (dev != NULL) {
@@ -108,8 +107,6 @@
         
     } else if ([message isEqualToString:@"getBundleVersion"]) {
         response = [NSBundle.mainBundle objectForInfoDictionaryKey:@"CFBundleVersion"];
-=======
->>>>>>> 6d363ff3
     } else {
         DDLogInfo(@"Unknown message received: %@", message);
     }
