//
// --------------------------------------------------------------------------
// ModifyingActions.m
// Created for Mac Mouse Fix (https://github.com/noah-nuebling/mac-mouse-fix)
// Created by Noah Nuebling in 2020
// Licensed under MIT
// --------------------------------------------------------------------------
//

#import "Constants.h"

#import "ModifiedDrag.h"
#import "ScrollModifiers.h"
#import "TouchSimulator.h"
#import "GestureScrollSimulator.h"
#import "ModifierManager.h"

#import "SubPixelator.h"
#import <Cocoa/Cocoa.h>

#import "Utility_Transformation.h"
#import "SharedMessagePort.h"
#import "TransformationManager.h"
#import "SharedUtility.h"

#import <Cocoa/Cocoa.h>
#import "VectorUtility.h"
#import "Utility_Helper.h"

@implementation ModifiedDrag

struct ModifiedDragState {
    CFMachPortRef eventTap;
    int64_t usageThreshold;
    
    MFStringConstant type;

    MFModifiedInputActivationState activationState;
    Device *modifiedDevice;
    
    CGPoint origin;
    Vector originOffset;
    CGPoint usageOrigin; // Point at which the modified drag changed its activationState to inUse
    MFAxis usageAxis;
    IOHIDEventPhaseBits phase;
    
    SubPixelator *subPixelatorX;
    SubPixelator *subPixelatorY;
    
    MFMouseButtonNumber fakeDragButtonNumber; // Button number. Only used with modified drag of type kMFModifiedDragTypeFakeDrag.
    NSDictionary *addModePayload; // Payload to send to the mainApp. Only used with modified drag of type kMFModifiedDragTypeAddModeFeedback.
};

+ (NSString *)modifiedDragStateDescription:(struct ModifiedDragState)drag {
    NSString *output = @"";
    @try {
        output = [NSString stringWithFormat:
        @"\n\
        eventTap: %@\n\
        usageThreshold: %lld\n\
        type: %@\n\
        activationState: %u\n\
        modifiedDevice: \n%@\n\
        origin: (%f, %f)\n\
        originOffset: (%f, %f)\n\
        usageAxis: %u\n\
        phase: %hu\n\
        subPixelatorX: %@\n\
        subPixelatorY: %@\n\
        fakeDragButtonNumber: %u\n\
        addModePayload: %@\n",
                  drag.eventTap, drag.usageThreshold, drag.type, drag.activationState, drag.modifiedDevice, drag.origin.x, drag.origin.y, drag.originOffset.x, drag.originOffset.y, drag.usageAxis, drag.phase, drag.subPixelatorX, drag.subPixelatorY, drag.fakeDragButtonNumber, drag.addModePayload
                  ];
    } @catch (NSException *exception) {
        DDLogInfo(@"Exception while generating string description of ModifiedDragState: %@", exception);
    }
    return output;
}

static struct ModifiedDragState _drag;
#define inputIsPointerMovement YES

/// There are two different modes for how we receive mouse input, toggle to switch between the two for testing
/// Set to no, if you want input to be raw mouse input, set to yes if you want input to be mouse pointer delta
/// Raw input has better performance (?) and allows for blocking mouse pointer movement. Mouse pointer input makes all the animation follow the pointer, but it has some issues with the pointer jumping when the framerate is low which I'm not quite sure how to fix.
///      When the pointer jumps that sometimes leads to scrolling in random directions and stuff.
/// Edit: We can block pointer movement while using pointer delta as input now! Also the jumping in random directions when driving gestureScrolling is gone. So using pointerMovement as input is fine.

+ (void)load_Manual {
    
    // Setup input callback and related
    if (inputIsPointerMovement) {
        // Create mouse pointer moved input callback
        if (_drag.eventTap == nil) {
            
            CGEventTapLocation location = kCGHIDEventTap;
            CGEventTapPlacement placement = kCGHeadInsertEventTap;
            CGEventTapOptions option = kCGEventTapOptionDefault;
            CGEventMask mask = CGEventMaskBit(kCGEventOtherMouseDragged) | CGEventMaskBit(kCGEventMouseMoved); // kCGEventMouseMoved is only necessary for keyboard-only drag-modification (which we've disable because it had other problems), and maybe for AddMode to work.
            mask = mask | CGEventMaskBit(kCGEventLeftMouseDragged) | CGEventMaskBit(kCGEventRightMouseDragged); // This is necessary for modified drag to work during a left/right click and drag. Concretely I added this to make drag and drop work. For that we only need the kCGEventLeftMouseDragged. Adding kCGEventRightMouseDragged is probably completely unnecessary. Not sure if there are other concrete applications outside of drag and drop.
            
            CFMachPortRef eventTap = [Utility_Transformation createEventTapWithLocation:location mask:mask option:option placement:placement callback:eventTapCallBack];
            
            _drag.eventTap = eventTap;
        }
        _drag.usageThreshold = 5; // 20
    } else {
        _drag.usageThreshold = 50;
    }
}

+ (void)initializeDragWithModifiedDragDict:(NSDictionary *)dict onDevice:(Device *)dev {
    
    /// Get values from dict
    MFStringConstant type = dict[kMFModifiedDragDictKeyType];
    MFMouseButtonNumber fakeDragButtonNumber = -1;
    if ([type isEqualToString:kMFModifiedDragTypeFakeDrag]) {
        fakeDragButtonNumber = ((NSNumber *)dict[kMFModifiedDragDictKeyFakeDragVariantButtonNumber]).intValue;
    }
    /// Prepare payload to send to mainApp during AddMode. See TransformationManager -> AddMode for context
    NSMutableDictionary *payload = nil;
    if ([type isEqualToString:kMFModifiedDragTypeAddModeFeedback]){
        payload = dict.mutableCopy;
        [payload removeObjectForKey:kMFModifiedDragDictKeyType];
    }
    
//    DDLogDebug(@"INITIALIZING MODIFIED DRAG WITH TYPE %@ ON DEVICE %@", type, dev);
    
    // Init _drag struct
    _drag.modifiedDevice = dev;
    _drag.activationState = kMFModifiedInputActivationStateInitialized;
    _drag.type = type;
    
    _drag.origin = getRoundedPointerLocation();
    _drag.originOffset = (Vector){0};
    _drag.subPixelatorX = [SubPixelator roundPixelator];
    _drag.subPixelatorY = [SubPixelator roundPixelator];
    _drag.fakeDragButtonNumber = fakeDragButtonNumber;
    _drag.addModePayload = payload;
    
    if (inputIsPointerMovement) {
        CGEventTapEnable(_drag.eventTap, true);
    } else {
        [dev receiveAxisInputAndDoSeizeDevice:NO];
    }
}

static CGEventRef __nullable eventTapCallBack(CGEventTapProxy proxy, CGEventType type, CGEventRef  event, void * __nullable userInfo) {
    
    /// Re-enable on timeout (Not sure if this ever times out)
    if (type == kCGEventTapDisabledByTimeout) {
        DDLogInfo(@"ButtonInputReceiver eventTap timed out. Re-enabling.");
        CGEventTapEnable(_drag.eventTap, true);
    }
    
    /// Get deltas
    
    int64_t dx = CGEventGetIntegerValueField(event, kCGMouseEventDeltaX);
    int64_t dy = CGEventGetIntegerValueField(event, kCGMouseEventDeltaY);
    
    /// ^ These are truly integer values, I'm not rounding anything / losing any info here
    /// However, the deltas seem to be pre-subpixelated, and often, both dx and dy are 0.
    
    /// Ignore event if both deltas are zero
    ///     We do this so the phases for the gesture scroll simulation (aka twoFingerSwipe) make sense. The gesture scroll event with phase kIOHIDEventPhaseBegan should always have a non-zero delta. If we let through zero deltas here it messes those phases up.
    ///     I think for all other types of modified drag (aside from gesture scroll simulation) this shouldn't break anything, either.
    if (dx == 0 && dy == 0) return NULL;
    
    /// Process delta
    
    [ModifiedDrag handleMouseInputWithDeltaX:dx deltaY:dy event:event];
    
    /// Return
    ///     Sending `event` or NULL here doesn't seem to make a difference. If you alter the event and send that it does have an effect though?
    
    return NULL;
}

+ (void)handleMouseInputWithDeltaX:(int64_t)deltaX deltaY:(int64_t)deltaY event:(CGEventRef)event {
    
    MFModifiedInputActivationState st = _drag.activationState;
    
//    DDLogDebug(@"Handling mouse input. dx: %lld, dy: %lld, activationState: %@", deltaX, deltaY, @(st));
            
    if (st == kMFModifiedInputActivationStateNone) {
        // Disabling the callback triggers this function one more time apparently, aside form that case, this should never happen I think
    } else if (st == kMFModifiedInputActivationStateInitialized) {
        handleMouseInputWhileInitialized(deltaX, deltaY, event);
    } else if (st == kMFModifiedInputActivationStateInUse) {
        handleMouseInputWhileInUse(deltaX, deltaY, event);
    }
}
static void handleMouseInputWhileInitialized(int64_t deltaX, int64_t deltaY, CGEventRef event) {
    
    _drag.originOffset.x += deltaX;
    _drag.originOffset.y += deltaY;
    
    Vector ofs = _drag.originOffset;
    
    // Activate the modified drag if the mouse has been moved far enough from the point where the drag started
    if (MAX(fabs(ofs.x), fabs(ofs.y)) > _drag.usageThreshold) {
        
//        _drag.usageOrigin = CGPointMake(_drag.origin.x + ofs.x, _drag.origin.y + ofs.y);
        /// ^ This is just the current pointer location, but obtained without a CGEvent. However this didn't quite work because ofs.x and ofs.y are integers while origin.x and origin.y are floats. I tried to roud the values myself to counterbalance this, but it didn't work, so I'm just passing in a CGEvent and getting the location from that. See below v
        _drag.usageOrigin = getRoundedPointerLocationWithEvent(event);
        
        Device *dev = _drag.modifiedDevice;
        if (inputIsPointerMovement) {
            [NSCursor.closedHandCursor push]; // Doesn't work for some reason
        } else {
            if ([_drag.type isEqualToString:kMFModifiedDragTypeTwoFingerSwipe]) { // Only seize when drag scrolling // TODO: Would be cleaner to call this further down where we check for kMFModifiedDragVariantTwoFingerSwipe anyways. Does that work too?
                [dev receiveAxisInputAndDoSeizeDevice:YES];
            }
        }
        _drag.activationState = kMFModifiedInputActivationStateInUse; // Activate modified drag input!
        [ModifierManager handleModifiersHaveHadEffect:dev.uniqueID];
        
        if (fabs(ofs.x) < fabs(ofs.y)) {
            _drag.usageAxis = kMFAxisVertical;
        } else {
            _drag.usageAxis = kMFAxisHorizontal;
        }
    
        DDLogInfo(@"SETTING DRAG PHASE TO BEGAN");
        
        _drag.phase = kIOHIDEventPhaseBegan;
        
        if ([_drag.type isEqualToString:kMFModifiedDragTypeThreeFingerSwipe]) {
            
//            _drag.phase = kIOHIDEventPhaseBegan;
            
        } else if ([_drag.type isEqualToString:kMFModifiedDragTypeTwoFingerSwipe]) {
            
            //                [GestureScrollSimulator postGestureScrollEventWithGestureDeltaX:0.0 deltaY:0.0 phase:kIOHIDEventPhaseMayBegin];
            // ^ Always sending this at the start breaks swiping between pages on some websites (Google search results)
            
//            _drag.phase = kIOHIDEventPhaseBegan;
        } else if ([_drag.type isEqualToString:kMFModifiedDragTypeFakeDrag]) {
            
            [Utility_Transformation postMouseButton:_drag.fakeDragButtonNumber down:YES];
            
        } else if ([_drag.type isEqualToString:kMFModifiedDragTypeAddModeFeedback]) {
            
            if (_drag.addModePayload != nil) {
                if ([TransformationManager addModePayloadIsValid:_drag.addModePayload]) {
                    [SharedMessagePort sendMessage:@"addModeFeedback" withPayload:_drag.addModePayload expectingReply:NO];
                    disableMouseTracking(); // Not sure if should be here
                }
            } else {
                @throw [NSException exceptionWithName:@"InvalidAddModeFeedbackPayload" reason:@"_drag.addModePayload is nil. Something went wrong!" userInfo:nil]; // Throw exception to cause crash
            }
        }
        
    }
}
// Only passing in event to obtain event location to get slightly better behaviour for fakeDrag
void handleMouseInputWhileInUse(int64_t deltaX, int64_t deltaY, CGEventRef event) {
    
    double twoFingerScale;
    double threeFingerScaleH;
    double threeFingerScaleV;
    
    /*
     Horizontal dockSwipe scaling
        This makes horizontal dockSwipes (switch between spaces) follow the pointer exactly. (If everything works)
        I arrived at these value through testing documented in the NotePlan note "MMF - Scraps - Testing DockSwipe scaling"
        TODO: Test this on a vertical screen
     */
    
    double originOffsetForOneSpace = 2.0;  // I've seen this be: 1.25, 1.5, 2.0. Not sure why. Restarting, attaching displays, or changing UI scaling don't seem to change it from my testing. It just randomly changes after a few weeks.
    CGFloat screenWidth = NSScreen.mainScreen.frame.size.width;
    double spaceSeparatorWidth = 63;
    threeFingerScaleH = threeFingerScaleV = originOffsetForOneSpace / (screenWidth + spaceSeparatorWidth);
    
    // Vertical dockSwipe scaling
    // We should maybe use screenHeight to scale vertical dockSwipes (Mission Control and App Windows), but since they don't follow the mouse pointer anyways, this is fine;
    threeFingerScaleV *= 1.0;
    
    /*
     scrollSwipe scaling
        A scale of 1.0 will make the pixel based animations (normal scrolling) follow the mouse pointer.
        Gesture based animations (swiping between pages in Safari etc.) seem to be scaled separately such that swiping 3/4 (or so) of the way across the Trackpad equals one whole page. No matter how wide the page is.
<<<<<<< HEAD
        So to scale the gesture deltas such that the page-change-animations follow the mouse pointer exactly, we'd somehow have to get the width of the underlying scrollview. This might be possible using the _systemWideAXUIElement we created in ScrollControl, but it'll probably be really slow. 
=======
        So to scale the gesture deltas such that the page-change-animations follow the mouse pointer exactly, we'd somehow have to get the width of the underlying scrollview. This might be possible using the _systemWideAXUIElement we created in ScrollControl, but it'll probably be really slow.
>>>>>>> 0d65094b
    */
    twoFingerScale = 1.0;
    
    if ([_drag.type isEqualToString:kMFModifiedDragTypeThreeFingerSwipe]) {
        if (_drag.usageAxis == kMFAxisHorizontal) {
            double delta = -deltaX * threeFingerScaleH;
            [TouchSimulator postDockSwipeEventWithDelta:delta type:kMFDockSwipeTypeHorizontal phase:_drag.phase];
        } else if (_drag.usageAxis == kMFAxisVertical) {
            double delta = deltaY * threeFingerScaleV;
            [TouchSimulator postDockSwipeEventWithDelta:delta type:kMFDockSwipeTypeVertical phase:_drag.phase];
        }
//        _drag.phase = kIOHIDEventPhaseChanged;
    } else if ([_drag.type isEqualToString:kMFModifiedDragTypeTwoFingerSwipe]) {
        
        // Warp pointer to origin to prevent cursor movement
        CGWarpMouseCursorPosition(_drag.usageOrigin);
        
//        dispatch_after(dispatch_time(DISPATCH_TIME_NOW, 0.0 * NSEC_PER_MSEC), dispatch_get_main_queue(), ^{ // dispatching on another queue causes _drag.phase 1 (began) to be skipped, and seems to be unnecessary.
            [GestureScrollSimulator postGestureScrollEventWithDeltaX:deltaX*twoFingerScale deltaY:deltaY*twoFingerScale phase:_drag.phase];
//        });
    } else if ([_drag.type isEqualToString:kMFModifiedDragTypeFakeDrag]) {
        CGPoint location;
        if (event) {
            location = CGEventGetLocation(event); // I feel using `event` passed in from eventTap here makes things slighly more responsive that using `getPointerLocation()`
        } else {
            location = getPointerLocation();
        }
        CGMouseButton button = [SharedUtility CGMouseButtonFromMFMouseButtonNumber:_drag.fakeDragButtonNumber];
        CGEventRef draggedEvent = CGEventCreateMouseEvent(NULL, kCGEventOtherMouseDragged, location, button);
        CGEventPost(kCGSessionEventTap, draggedEvent);
        CFRelease(draggedEvent);
    }
    _drag.phase = kIOHIDEventPhaseChanged;
}

+ (void)deactivate {
    
//    DDLogDebug(@"Deactivating modified drag with state: %@", [self modifiedDragStateDescription:_drag]);
    
    if (_drag.activationState == kMFModifiedInputActivationStateNone) return;
    
    disableMouseTracking(); // Moved this up here instead of at the end of the function to minimize mouseMovedOrDraggedCallback() being called when we don't need that anymore. Not sure if it makes a difference.
    
    if (_drag.activationState == kMFModifiedInputActivationStateInUse) {
        handleDeactivationWhileInUse();
    }
    _drag.activationState = kMFModifiedInputActivationStateNone;
}

static void handleDeactivationWhileInUse() {
    if ([_drag.type isEqualToString:kMFModifiedDragTypeThreeFingerSwipe]) {
        
        struct ModifiedDragState localDrag = _drag;
        if (localDrag.usageAxis == kMFAxisHorizontal) {
            [TouchSimulator postDockSwipeEventWithDelta:0.0 type:kMFDockSwipeTypeHorizontal phase:kIOHIDEventPhaseEnded];
            dispatch_after(dispatch_time(DISPATCH_TIME_NOW, 0.2 * NSEC_PER_SEC), dispatch_get_main_queue(), ^{
                [TouchSimulator postDockSwipeEventWithDelta:0.0 type:kMFDockSwipeTypeHorizontal phase:kIOHIDEventPhaseEnded];
            });
            // ^ The inital dockSwipe event we post will be ignored by the system when it is under load (I called this the "stuck bug" in other places). Sending the event again with a delay of 200ms (0.2s) gets it unstuck almost always. Sending the event twice gives us the best of both responsiveness and reliability.
        } else if (localDrag.usageAxis == kMFAxisVertical) {
            [TouchSimulator postDockSwipeEventWithDelta:0.0 type:kMFDockSwipeTypeVertical phase:kIOHIDEventPhaseEnded];
            dispatch_after(dispatch_time(DISPATCH_TIME_NOW, 0.2 * NSEC_PER_SEC), dispatch_get_main_queue(), ^{
                [TouchSimulator postDockSwipeEventWithDelta:0.0 type:kMFDockSwipeTypeVertical phase:kIOHIDEventPhaseEnded];
            });
        }
        
    } else if ([_drag.type isEqualToString:kMFModifiedDragTypeTwoFingerSwipe]) {
        
        dispatch_after(dispatch_time(DISPATCH_TIME_NOW, 0.0 * NSEC_PER_MSEC), dispatch_get_main_queue(), ^{
            [GestureScrollSimulator postGestureScrollEventWithDeltaX:0 deltaY:0 phase:kIOHIDEventPhaseEnded];
        });
        
    } else if ([_drag.type isEqualToString:kMFModifiedDragTypeFakeDrag]) {
        
        [Utility_Transformation postMouseButton:_drag.fakeDragButtonNumber down:NO];
        
    } else if ([_drag.type isEqualToString:kMFModifiedDragTypeAddModeFeedback]) {
        
        if ([TransformationManager addModePayloadIsValid:_drag.addModePayload]) { // If it's valid, then we sent the payload off to the MainApp
            [TransformationManager disableAddMode]; // Why disable it here and not when sending the payload?
        }
    }
}

#pragma mark - Helper functions

/// Disable mouse tracking
///     I forgot what this does. Is it necessary?

static void disableMouseTracking() {
    if (inputIsPointerMovement) {
        CGEventTapEnable(_drag.eventTap, false);
        [NSCursor.closedHandCursor pop];
    } else {
        [_drag.modifiedDevice receiveOnlyButtonInput];
    }
}

/// Get rounded pointer location

static CGPoint getRoundedPointerLocation() {
    /// Convenience wrapper for getRoundedPointerLocationWithEvent()
    
    CGEventRef event = CGEventCreate(NULL);
    CGPoint location = getRoundedPointerLocationWithEvent(event);
    CFRelease(event);
    return location;
}
static CGPoint getRoundedPointerLocationWithEvent(CGEventRef event) {
    /// I thought it was necessary to use this on _drag.origin to calculate the _drag.usageOrigin properly.
    /// To get the _drag.usageOrigin, I used to take the _drag.origin (which is float) and add the kCGMouseEventDeltaX and DeltaY (which are ints)
    ///     But even with rounding it didn't work properly so we went over to getting usageOrigin directly from a CGEvent. I think with this new setup there might not be a  reason to use the getRoundedPointerLocation functions anymore. But I'll just leave them in because they don't break anything.
    
    CGPoint pointerLocation = CGEventGetLocation(event);
    CGPoint pointerLocationRounded = (CGPoint){ .x = floor(pointerLocation.x), .y = floor(pointerLocation.y) };
    return pointerLocationRounded;
}


@end<|MERGE_RESOLUTION|>--- conflicted
+++ resolved
@@ -280,11 +280,7 @@
      scrollSwipe scaling
         A scale of 1.0 will make the pixel based animations (normal scrolling) follow the mouse pointer.
         Gesture based animations (swiping between pages in Safari etc.) seem to be scaled separately such that swiping 3/4 (or so) of the way across the Trackpad equals one whole page. No matter how wide the page is.
-<<<<<<< HEAD
-        So to scale the gesture deltas such that the page-change-animations follow the mouse pointer exactly, we'd somehow have to get the width of the underlying scrollview. This might be possible using the _systemWideAXUIElement we created in ScrollControl, but it'll probably be really slow. 
-=======
         So to scale the gesture deltas such that the page-change-animations follow the mouse pointer exactly, we'd somehow have to get the width of the underlying scrollview. This might be possible using the _systemWideAXUIElement we created in ScrollControl, but it'll probably be really slow.
->>>>>>> 0d65094b
     */
     twoFingerScale = 1.0;
     
