--- conflicted
+++ resolved
@@ -14,25 +14,35 @@
 
 @implementation SharedMessagePort
 
-<<<<<<< HEAD
-+ (NSObject *_Nullable)sendMessage:(NSString * _Nonnull)message withPayload:(NSObject <NSCoding> * _Nullable)payload expectingReply:(BOOL)replyExpected { // TODO: Consider renaming last arg to `expectingReturn`
-=======
 static CFMessagePortRef _Nullable getRemotePort() {
-    
-    NSString *remotePortName;
-    if (SharedUtility.runningMainApp) {
-        remotePortName = kMFBundleIDHelper;
-    } else if (SharedUtility.runningHelper) {
-        remotePortName = kMFBundleIDApp;
+
+    static CFMessagePortRef _remotePort = NULL;
+
+    if (_remotePort == NULL) {
+
+        NSString *remotePortName;
+        if (SharedUtility.runningMainApp) {
+            remotePortName = kMFBundleIDHelper;
+        } else if (SharedUtility.runningHelper) {
+            remotePortName = kMFBundleIDApp;
+        }
+
+        _remotePort = CFMessagePortCreateRemote(kCFAllocatorDefault, (__bridge CFStringRef)remotePortName);
+
+        CFMessagePortSetInvalidationCallBack(_remotePort, invalidationCallback);
     }
-    
-    CFMessagePortRef remotePort = CFMessagePortCreateRemote(kCFAllocatorDefault, (__bridge CFStringRef)remotePortName);
-    return remotePort;
+
+    return _remotePort;
 }
 
-+ (NSObject *_Nullable)sendMessage:(NSString * _Nonnull)message withPayload:(NSObject <NSCoding> * _Nullable)payload expectingReply:(BOOL)replyExpected {
->>>>>>> 2fd387ea
++ (NSObject *_Nullable)sendMessage:(NSString * _Nonnull)message withPayload:(NSObject <NSCoding> * _Nullable)payload expectingReply:(BOOL)replyExpected { // TODO: Consider renaming last arg to `expectingReturn`
     
+    CFMessagePortRef remotePort = getRemotePort();
+    if (remotePort == NULL) {
+        DDLogInfo(@"Can't send message \'%@\', because there is no CFMessagePort", message);
+        return nil;
+    }
+
     NSDictionary *messageDict;
     if (payload) {
         messageDict = @{
@@ -47,36 +57,8 @@
     
     DDLogInfo(@"Sending message: %@ with payload: %@ from bundle: %@ via message port", message, payload, NSBundle.mainBundle.bundleIdentifier);
     
-<<<<<<< HEAD
-    NSString *remotePortName;
-    if (SharedUtility.runningMainApp) {
-        remotePortName = kMFBundleIDHelper;
-    } else if (SharedUtility.runningHelper) {
-        remotePortName = kMFBundleIDApp;
-    }
-    
-    static CFMessagePortRef _remotePort = NULL;
-//    if (_remotePort == NULL) { /// Checking for NULL and storing `_remotePort` in a static var  is unnecessary, since `CFMessagePortCreateRemote()` will return the existing instance if invoked several times.
-    _remotePort = CFMessagePortCreateRemote(kCFAllocatorDefault, (__bridge CFStringRef)remotePortName);
-    if (_remotePort == NULL) {
-        DDLogInfo(@"Can't send message, because there is no CFMessagePort");
-=======
-    CFMessagePortRef remotePort = getRemotePort();
-    if (remotePort == NULL) {
-        NSLog(@"Can't send message, because there is no CFMessagePort");
->>>>>>> 2fd387ea
-        return nil;
-    }
-//    }
-    
-    CFMessagePortSetInvalidationCallBack(_remotePort, invalidationCallback);
-    
     SInt32 messageID = 0x420666; /// Arbitrary
-<<<<<<< HEAD
     CFDataRef messageData = (__bridge CFDataRef)[NSKeyedArchiver archivedDataWithRootObject:messageDict];
-=======
-    CFDataRef messageData = (__bridge CFDataRef)[NSKeyedArchiver archivedDataWithRootObject:messageDict];;
->>>>>>> 2fd387ea
     CFTimeInterval sendTimeout = 0.0;
     CFTimeInterval recieveTimeout = 0.0;
     CFStringRef replyMode = NULL;
@@ -86,17 +68,19 @@
         recieveTimeout = 1.0;
         replyMode = kCFRunLoopDefaultMode;
     }
-    SInt32 status = CFMessagePortSendRequest(_remotePort, messageID, messageData, sendTimeout, recieveTimeout, replyMode, &returnData);
-//    CFRelease(remotePort);
+
+    SInt32 status = CFMessagePortSendRequest(remotePort, messageID, messageData, sendTimeout, recieveTimeout, replyMode, &returnData);
+
     if (status != 0) {
         DDLogError(@"Non-zero CFMessagePortSendRequest status: %d", status);
-//        assert(false);
+        return nil;
     }
     
     NSObject *returnObject = nil;
     if (returnData != NULL && replyExpected /*&& status == 0*/) {
         returnObject = [NSKeyedUnarchiver unarchiveObjectWithData:(__bridge NSData *)returnData];
     }
+    
     return returnObject;
 }
 
