<?xml version="1.0" encoding="UTF-8"?>
<document type="com.apple.InterfaceBuilder3.Cocoa.XIB" version="3.0" toolsVersion="21219" targetRuntime="MacOSX.Cocoa" propertyAccessControl="none" useAutolayout="YES" customObjectInstantitationMethod="direct">
    <dependencies>
        <deployment identifier="macosx"/>
        <plugIn identifier="com.apple.InterfaceBuilder.CocoaPlugin" version="21219"/>
        <capability name="Image references" minToolsVersion="12.0"/>
        <capability name="System colors introduced in macOS 10.14" minToolsVersion="10.0"/>
        <capability name="documents saved in the Xcode 8 format" minToolsVersion="8.0"/>
    </dependencies>
    <objects>
        <customObject id="-2" userLabel="File's Owner" customClass="NSApplication">
            <connections>
                <outlet property="delegate" destination="NxE-tZ-vxj" id="x7u-U8-22w"/>
            </connections>
        </customObject>
        <customObject id="-1" userLabel="First Responder" customClass="FirstResponder"/>
        <customObject id="-3" userLabel="Application" customClass="NSObject"/>
        <window identifier="mainWindow" title="Mac Mouse Fix" autorecalculatesKeyViewLoop="NO" deferred="NO" releasedWhenClosed="NO" animationBehavior="default" tabbingMode="disallowed" id="F0z-JX-Cv5" userLabel="MainWindow">
            <windowStyleMask key="styleMask" titled="YES" closable="YES" miniaturizable="YES" resizable="YES"/>
            <windowCollectionBehavior key="collectionBehavior" fullScreenNone="YES"/>
            <rect key="contentRect" x="0.0" y="0.0" width="580" height="510"/>
            <rect key="screenRect" x="0.0" y="0.0" width="1920" height="1055"/>
            <value key="minSize" type="size" width="580" height="300"/>
            <value key="maxSize" type="size" width="580" height="1000"/>
            <view key="contentView" identifier="mainView" translatesAutoresizingMaskIntoConstraints="NO" id="se5-gp-TjO">
                <rect key="frame" x="0.0" y="0.0" width="580" height="510"/>
                <autoresizingMask key="autoresizingMask"/>
                <subviews>
                    <view identifier="baseView" fixedFrame="YES" translatesAutoresizingMaskIntoConstraints="NO" id="5ZP-Jh-Lwi">
                        <rect key="frame" x="0.0" y="0.0" width="580" height="510"/>
                        <autoresizingMask key="autoresizingMask" widthSizable="YES" heightSizable="YES"/>
                        <subviews>
                            <button verticalHuggingPriority="750" fixedFrame="YES" springLoaded="YES" translatesAutoresizingMaskIntoConstraints="NO" id="vqy-WZ-nG6">
                                <rect key="frame" x="18" y="481" width="161" height="18"/>
                                <autoresizingMask key="autoresizingMask" flexibleMaxX="YES" flexibleMinY="YES"/>
                                <string key="toolTip">Enable Mac Mouse Fix for a better mouse experience!

Mac Mouse Fix stays enabled even after you quit the app or restart your computer. 

To disable Mac Mouse Fix, uncheck this checkbox or move the app to the Trash.</string>
                                <buttonCell key="cell" type="check" title="Enable Mac Mouse Fix" bezelStyle="regularSquare" imagePosition="left" alignment="left" state="on" inset="2" id="G70-nk-4Vw">
                                    <behavior key="behavior" pushIn="YES" changeContents="YES" lightByContents="YES"/>
                                    <font key="font" metaFont="system"/>
                                </buttonCell>
                                <connections>
                                    <action selector="enableCheckBox:" target="NxE-tZ-vxj" id="hd0-jA-d0d"/>
                                </connections>
                            </button>
                            <button verticalHuggingPriority="750" fixedFrame="YES" translatesAutoresizingMaskIntoConstraints="NO" id="73e-pL-X7k">
                                <rect key="frame" x="491" y="473" width="77" height="32"/>
                                <autoresizingMask key="autoresizingMask" flexibleMinX="YES" flexibleMinY="YES"/>
                                <buttonCell key="cell" type="push" title="More..." bezelStyle="rounded" alignment="center" borderStyle="border" imageScaling="proportionallyDown" inset="2" id="dLd-xI-ix2">
                                    <behavior key="behavior" pushIn="YES" lightByBackground="YES" lightByGray="YES"/>
                                    <font key="font" metaFont="system"/>
                                </buttonCell>
                                <connections>
                                    <action selector="openMoreSheet:" target="NxE-tZ-vxj" id="Ioj-36-Cld"/>
                                </connections>
                            </button>
                            <box identifier="preferenceBox" autoresizesSubviews="NO" fixedFrame="YES" borderType="line" titlePosition="noTitle" translatesAutoresizingMaskIntoConstraints="NO" id="nmi-Qw-Ncm">
                                <rect key="frame" x="17" y="16" width="546" height="456"/>
                                <autoresizingMask key="autoresizingMask" widthSizable="YES" heightSizable="YES"/>
                                <view key="contentView" id="IVL-q6-nHn">
                                    <rect key="frame" x="4" y="5" width="538" height="448"/>
                                    <autoresizingMask key="autoresizingMask" widthSizable="YES" heightSizable="YES"/>
                                    <subviews>
                                        <segmentedControl verticalHuggingPriority="750" fixedFrame="YES" translatesAutoresizingMaskIntoConstraints="NO" id="xGK-PH-XPN" customClass="MFSegmentedControl">
                                            <rect key="frame" x="3" y="86" width="47" height="24"/>
                                            <autoresizingMask key="autoresizingMask" flexibleMaxX="YES" flexibleMaxY="YES"/>
                                            <segmentedCell key="cell" borderStyle="border" alignment="left" style="rounded" trackingMode="momentary" id="btI-2i-s2J">
                                                <font key="font" metaFont="system"/>
                                                <segments>
                                                    <segment toolTip="Add a new Action" image="NSAddTemplate" width="21"/>
                                                    <segment toolTip="Delete the selected Action" width="19" tag="-1">
                                                        <imageReference key="image" image="NSRemoveTemplate" symbolScale="small"/>
                                                    </segment>
                                                </segments>
                                            </segmentedCell>
                                            <userDefinedRuntimeAttributes>
                                                <userDefinedRuntimeAttribute type="number" keyPath="keyEquivKC">
                                                    <integer key="value" value="51"/>
                                                </userDefinedRuntimeAttribute>
                                            </userDefinedRuntimeAttributes>
                                            <connections>
                                                <action selector="addRemoveControl:" target="p2C-Qy-mgp" id="klS-40-MDb"/>
                                            </connections>
                                        </segmentedControl>
                                        <customView fixedFrame="YES" translatesAutoresizingMaskIntoConstraints="NO" id="uS5-6r-XRu" userLabel="ScrollGroup">
                                            <rect key="frame" x="0.0" y="15" width="540" height="82"/>
                                            <autoresizingMask key="autoresizingMask" flexibleMinX="YES" flexibleMaxX="YES" flexibleMaxY="YES"/>
                                            <subviews>
                                                <slider toolTip="How fast you'll scroll" verticalHuggingPriority="750" fixedFrame="YES" allowsExpansionToolTips="YES" translatesAutoresizingMaskIntoConstraints="NO" id="mXj-a7-rFw">
                                                    <rect key="frame" x="207" y="27" width="126" height="24"/>
                                                    <autoresizingMask key="autoresizingMask" flexibleMinX="YES" flexibleMaxX="YES" flexibleMinY="YES" flexibleMaxY="YES"/>
                                                    <sliderCell key="cell" alignment="left" identifier="scrollSpeedSlider" maxValue="1" doubleValue="0.16666666666666666" tickMarkPosition="below" numberOfTickMarks="7" allowsTickMarkValuesOnly="YES" sliderType="linear" id="0NZ-eS-HsP"/>
                                                    <connections>
                                                        <action selector="UIChanged:" target="NxE-tZ-vxj" id="eF8-Sp-kdg"/>
                                                    </connections>
                                                </slider>
                                                <textField horizontalHuggingPriority="251" verticalHuggingPriority="750" fixedFrame="YES" translatesAutoresizingMaskIntoConstraints="NO" id="C2V-av-8kq">
                                                    <rect key="frame" x="217" y="58" width="106" height="17"/>
                                                    <autoresizingMask key="autoresizingMask" flexibleMinX="YES" flexibleMaxX="YES" flexibleMinY="YES" flexibleMaxY="YES"/>
                                                    <textFieldCell key="cell" lineBreakMode="clipping" alignment="center" title="Scroll speed" id="9F6-l7-3Jh">
                                                        <font key="font" metaFont="system"/>
                                                        <color key="textColor" name="labelColor" catalog="System" colorSpace="catalog"/>
                                                        <color key="backgroundColor" name="textBackgroundColor" catalog="System" colorSpace="catalog"/>
                                                    </textFieldCell>
                                                </textField>
                                                <textField toolTip="Scroll more pixels per mouse wheel tick." horizontalHuggingPriority="251" verticalHuggingPriority="750" fixedFrame="YES" translatesAutoresizingMaskIntoConstraints="NO" id="V4c-hh-3HL">
                                                    <rect key="frame" x="308" y="11" width="26" height="14"/>
                                                    <autoresizingMask key="autoresizingMask" flexibleMinX="YES" flexibleMaxX="YES" flexibleMinY="YES" flexibleMaxY="YES"/>
                                                    <textFieldCell key="cell" lineBreakMode="clipping" title="Fast" id="xi0-4q-Wib">
                                                        <font key="font" metaFont="message" size="11"/>
                                                        <color key="textColor" name="labelColor" catalog="System" colorSpace="catalog"/>
                                                        <color key="backgroundColor" name="textBackgroundColor" catalog="System" colorSpace="catalog"/>
                                                    </textFieldCell>
                                                </textField>
                                                <textField toolTip="Scroll fewer pixels per mouse wheel tick." horizontalHuggingPriority="251" verticalHuggingPriority="750" fixedFrame="YES" translatesAutoresizingMaskIntoConstraints="NO" id="dzx-1i-bZ6">
                                                    <rect key="frame" x="203" y="11" width="27" height="14"/>
                                                    <autoresizingMask key="autoresizingMask" flexibleMinX="YES" flexibleMaxX="YES" flexibleMinY="YES" flexibleMaxY="YES"/>
                                                    <textFieldCell key="cell" lineBreakMode="clipping" title="Slow" id="GKV-Mh-wiX">
                                                        <font key="font" metaFont="message" size="11"/>
                                                        <color key="textColor" name="labelColor" catalog="System" colorSpace="catalog"/>
                                                        <color key="backgroundColor" name="textBackgroundColor" catalog="System" colorSpace="catalog"/>
                                                    </textFieldCell>
                                                </textField>
                                                <button identifier="invertScroll" toolTip="Reverse mouse scroll direction while leaving trackpad scroll direction as is." verticalHuggingPriority="750" fixedFrame="YES" translatesAutoresizingMaskIntoConstraints="NO" id="Ip8-aI-or8">
                                                    <rect key="frame" x="382" y="32" width="118" height="18"/>
                                                    <autoresizingMask key="autoresizingMask" flexibleMinX="YES" flexibleMinY="YES" flexibleMaxY="YES"/>
                                                    <buttonCell key="cell" type="check" title="Invert direction" bezelStyle="regularSquare" imagePosition="left" alignment="left" state="on" inset="2" id="uNi-ZH-WXu">
                                                        <behavior key="behavior" changeContents="YES" doesNotDimImage="YES" lightByContents="YES"/>
                                                        <font key="font" metaFont="system"/>
                                                    </buttonCell>
                                                    <connections>
                                                        <action selector="UIChanged:" target="NxE-tZ-vxj" id="VLp-eK-KMU"/>
                                                    </connections>
                                                </button>
                                                <button identifier="scrollCheckBox" verticalHuggingPriority="750" fixedFrame="YES" translatesAutoresizingMaskIntoConstraints="NO" id="9lG-eT-nD4">
                                                    <rect key="frame" x="39" y="32" width="128" height="18"/>
                                                    <autoresizingMask key="autoresizingMask" flexibleMaxX="YES" flexibleMinY="YES" flexibleMaxY="YES"/>
                                                    <string key="toolTip">Make scrolling animate smoothly

Tips: 
- Hold Shift (⇧) to scroll horizontally
- Hold Command (⌘) and scroll to zoom in or out</string>
                                                    <buttonCell key="cell" type="check" title="Smooth scrolling" bezelStyle="regularSquare" imagePosition="left" alignment="left" state="on" inset="2" id="aqu-LA-LU4">
                                                        <behavior key="behavior" changeContents="YES" doesNotDimImage="YES" lightByContents="YES"/>
                                                        <font key="font" metaFont="system"/>
                                                    </buttonCell>
                                                    <connections>
                                                        <action selector="scrollEnableCheckBox:" target="NxE-tZ-vxj" id="N9U-sm-jIx"/>
                                                    </connections>
                                                </button>
                                            </subviews>
                                        </customView>
                                        <scrollView fixedFrame="YES" borderType="none" autohidesScrollers="YES" horizontalLineScroll="39" horizontalPageScroll="10" verticalLineScroll="39" verticalPageScroll="10" usesPredominantAxisScrolling="NO" translatesAutoresizingMaskIntoConstraints="NO" id="jLq-vs-Mpd" customClass="MFScrollView">
                                            <rect key="frame" x="0.0" y="116" width="538" height="333"/>
                                            <autoresizingMask key="autoresizingMask" widthSizable="YES" heightSizable="YES"/>
                                            <clipView key="contentView" drawsBackground="NO" id="S62-75-wtd">
                                                <rect key="frame" x="0.0" y="0.0" width="538" height="333"/>
                                                <autoresizingMask key="autoresizingMask" widthSizable="YES" heightSizable="YES"/>
                                                <subviews>
<<<<<<< HEAD
                                                    <tableView identifier="remapTable" verticalHuggingPriority="750" allowsExpansionToolTips="YES" tableStyle="plain" columnReordering="NO" columnResizing="NO" multipleSelection="NO" autosaveColumns="NO" rowHeight="39" rowSizeStyle="automatic" viewBased="YES" floatsGroupRows="NO" id="zJh-jy-oKM" customClass="RemapTableView">
                                                        <rect key="frame" x="0.0" y="0.0" width="540" height="335"/>
=======
                                                    <tableView identifier="remapTable" verticalHuggingPriority="750" allowsExpansionToolTips="YES" tableStyle="plain" columnReordering="NO" columnResizing="NO" multipleSelection="NO" autosaveColumns="NO" rowHeight="39" rowSizeStyle="automatic" viewBased="YES" floatsGroupRows="NO" id="zJh-jy-oKM" customClass="MFTableView">
                                                        <rect key="frame" x="0.0" y="0.0" width="538" height="333"/>
>>>>>>> 641062cf
                                                        <autoresizingMask key="autoresizingMask" widthSizable="YES" heightSizable="YES"/>
                                                        <size key="intercellSpacing" width="17" height="0.0"/>
                                                        <color key="backgroundColor" name="controlBackgroundColor" catalog="System" colorSpace="catalog"/>
                                                        <tableViewGridLines key="gridStyleMask" vertical="YES" horizontal="YES"/>
                                                        <color key="gridColor" name="separatorColor" catalog="System" colorSpace="catalog"/>
                                                        <tableColumns>
                                                            <tableColumn identifier="trigger" width="286" minWidth="40" maxWidth="1000" id="zj7-YT-yKp">
                                                                <tableHeaderCell key="headerCell" lineBreakMode="truncatingTail" borderStyle="border" alignment="center" title="Trigger">
                                                                    <color key="textColor" name="headerTextColor" catalog="System" colorSpace="catalog"/>
                                                                    <color key="backgroundColor" name="headerColor" catalog="System" colorSpace="catalog"/>
                                                                </tableHeaderCell>
                                                                <textFieldCell key="dataCell" lineBreakMode="truncatingHead" selectable="YES" editable="YES" title="Text Cell" id="tBF-d9-kCp">
                                                                    <font key="font" metaFont="system"/>
                                                                    <color key="textColor" name="controlTextColor" catalog="System" colorSpace="catalog"/>
                                                                    <color key="backgroundColor" name="controlBackgroundColor" catalog="System" colorSpace="catalog"/>
                                                                </textFieldCell>
                                                                <tableColumnResizingMask key="resizingMask" resizeWithTable="YES"/>
                                                                <prototypeCellViews>
                                                                    <tableCellView identifier="triggerCell" id="PcD-th-uol">
                                                                        <rect key="frame" x="8" y="0.0" width="286" height="39"/>
                                                                        <autoresizingMask key="autoresizingMask" widthSizable="YES" heightSizable="YES"/>
                                                                        <subviews>
                                                                            <textField horizontalHuggingPriority="251" verticalHuggingPriority="750" horizontalCompressionResistancePriority="250" fixedFrame="YES" translatesAutoresizingMaskIntoConstraints="NO" id="Pzd-Fo-nrS">
                                                                                <rect key="frame" x="4" y="12" width="280" height="17"/>
                                                                                <autoresizingMask key="autoresizingMask" widthSizable="YES" heightSizable="YES"/>
                                                                                <textFieldCell key="cell" sendsActionOnEndEditing="YES" alignment="left" title="⌘⇧⌥⌃ + Triple Click and Drag Button 3" id="hBN-M2-pMi">
                                                                                    <font key="font" metaFont="system"/>
                                                                                    <color key="textColor" name="controlTextColor" catalog="System" colorSpace="catalog"/>
                                                                                    <color key="backgroundColor" name="textBackgroundColor" catalog="System" colorSpace="catalog"/>
                                                                                </textFieldCell>
                                                                            </textField>
                                                                        </subviews>
                                                                        <connections>
                                                                            <outlet property="textField" destination="Pzd-Fo-nrS" id="QmV-rs-fhc"/>
                                                                        </connections>
                                                                    </tableCellView>
                                                                    <tableCellView identifier="buttonGroupCell" id="gRD-nG-q8J">
                                                                        <rect key="frame" x="8" y="39" width="286" height="22"/>
                                                                        <autoresizingMask key="autoresizingMask" widthSizable="YES" heightSizable="YES"/>
                                                                        <subviews>
                                                                            <textField horizontalHuggingPriority="251" verticalHuggingPriority="750" horizontalCompressionResistancePriority="250" fixedFrame="YES" translatesAutoresizingMaskIntoConstraints="NO" id="ZkS-6b-dCZ">
                                                                                <rect key="frame" x="-8" y="3" width="293" height="16"/>
                                                                                <autoresizingMask key="autoresizingMask" widthSizable="YES" flexibleMinY="YES" flexibleMaxY="YES"/>
                                                                                <textFieldCell key="cell" lineBreakMode="truncatingTail" allowsUndo="NO" sendsActionOnEndEditing="YES" alignment="left" title="Button X" id="Jbj-n8-l11">
                                                                                    <font key="font" metaFont="systemSemibold" size="11"/>
                                                                                    <color key="textColor" name="labelColor" catalog="System" colorSpace="catalog"/>
                                                                                    <color key="backgroundColor" name="textBackgroundColor" catalog="System" colorSpace="catalog"/>
                                                                                </textFieldCell>
                                                                            </textField>
                                                                        </subviews>
                                                                        <connections>
                                                                            <outlet property="nextKeyView" destination="ZkS-6b-dCZ" id="m4F-J1-VJh"/>
                                                                        </connections>
                                                                    </tableCellView>
                                                                </prototypeCellViews>
                                                            </tableColumn>
                                                            <tableColumn identifier="effect" width="218" minWidth="40" maxWidth="1000" id="hfG-kJ-PIF">
                                                                <tableHeaderCell key="headerCell" lineBreakMode="truncatingTail" borderStyle="border" alignment="center" title="Effect">
                                                                    <color key="textColor" name="headerTextColor" catalog="System" colorSpace="catalog"/>
                                                                    <color key="backgroundColor" name="headerColor" catalog="System" colorSpace="catalog"/>
                                                                </tableHeaderCell>
                                                                <textFieldCell key="dataCell" lineBreakMode="truncatingHead" selectable="YES" editable="YES" title="Text Cell" id="pPw-cq-7Kz">
                                                                    <font key="font" metaFont="system"/>
                                                                    <color key="textColor" name="controlTextColor" catalog="System" colorSpace="catalog"/>
                                                                    <color key="backgroundColor" name="controlBackgroundColor" catalog="System" colorSpace="catalog"/>
                                                                </textFieldCell>
                                                                <tableColumnResizingMask key="resizingMask" resizeWithTable="YES"/>
                                                                <prototypeCellViews>
                                                                    <tableCellView identifier="effectCell" id="5PH-4e-aAm">
                                                                        <rect key="frame" x="311" y="0.0" width="218" height="39"/>
                                                                        <autoresizingMask key="autoresizingMask" widthSizable="YES" heightSizable="YES"/>
                                                                        <subviews>
                                                                            <popUpButton verticalHuggingPriority="750" fixedFrame="YES" translatesAutoresizingMaskIntoConstraints="NO" id="7A6-Ou-8wk">
                                                                                <rect key="frame" x="0.0" y="6" width="219" height="25"/>
                                                                                <autoresizingMask key="autoresizingMask" widthSizable="YES" flexibleMinY="YES" flexibleMaxY="YES"/>
                                                                                <popUpButtonCell key="cell" type="push" title="Mission Control and Spaces" bezelStyle="rounded" alignment="left" lineBreakMode="truncatingTail" state="on" borderStyle="border" imageScaling="proportionallyDown" inset="2" autoenablesItems="NO" selectedItem="Frp-Q3-9xh" id="zPv-8e-GO1">
                                                                                    <behavior key="behavior" pushIn="YES" lightByBackground="YES" lightByGray="YES"/>
                                                                                    <font key="font" metaFont="menu"/>
                                                                                    <menu key="menu" autoenablesItems="NO" id="D4j-Vt-Zr3">
                                                                                        <items>
                                                                                            <menuItem title="Mission Control and Spaces" state="on" id="Frp-Q3-9xh">
                                                                                                <modifierMask key="keyEquivalentModifierMask"/>
                                                                                            </menuItem>
                                                                                            <menuItem isSeparatorItem="YES" id="zmY-cR-3Iq"/>
                                                                                            <menuItem title="Click and Drag Button 3" state="on" id="hdW-0g-MyX">
                                                                                                <modifierMask key="keyEquivalentModifierMask"/>
                                                                                            </menuItem>
                                                                                        </items>
                                                                                    </menu>
                                                                                </popUpButtonCell>
                                                                            </popUpButton>
                                                                        </subviews>
                                                                    </tableCellView>
                                                                    <tableCellView identifier="keyCaptureCell" id="ppe-fA-Qpm">
                                                                        <rect key="frame" x="311" y="39" width="218" height="39"/>
                                                                        <autoresizingMask key="autoresizingMask" widthSizable="YES" heightSizable="YES"/>
                                                                        <subviews>
                                                                            <button hidden="YES" focusRingType="exterior" verticalHuggingPriority="750" fixedFrame="YES" translatesAutoresizingMaskIntoConstraints="NO" id="bGK-d6-do3">
                                                                                <rect key="frame" x="-4" y="3" width="225" height="32"/>
                                                                                <autoresizingMask key="autoresizingMask" widthSizable="YES" flexibleMinY="YES" flexibleMaxY="YES"/>
                                                                                <buttonCell key="cell" type="push" bezelStyle="rounded" alignment="center" state="on" borderStyle="border" focusRingType="exterior" imageScaling="proportionallyDown" inset="2" id="wcb-vJ-PiZ">
                                                                                    <behavior key="behavior" pushIn="YES" lightByBackground="YES" lightByGray="YES"/>
                                                                                    <font key="font" metaFont="system"/>
                                                                                </buttonCell>
                                                                            </button>
                                                                            <scrollView focusRingType="exterior" fixedFrame="YES" borderType="none" horizontalLineScroll="10" horizontalPageScroll="10" verticalLineScroll="10" verticalPageScroll="10" hasHorizontalScroller="NO" hasVerticalScroller="NO" horizontalScrollElasticity="none" verticalScrollElasticity="none" translatesAutoresizingMaskIntoConstraints="NO" id="gEj-y5-p9Y" customClass="KeyCaptureScrollView">
                                                                                <rect key="frame" x="3" y="10" width="211" height="20"/>
                                                                                <autoresizingMask key="autoresizingMask" widthSizable="YES" flexibleMinY="YES" flexibleMaxY="YES"/>
                                                                                <clipView key="contentView" focusRingType="exterior" drawsBackground="NO" id="2dn-db-91A">
                                                                                    <rect key="frame" x="0.0" y="0.0" width="211" height="20"/>
                                                                                    <autoresizingMask key="autoresizingMask" widthSizable="YES" heightSizable="YES"/>
                                                                                    <subviews>
                                                                                        <textView identifier="keyCaptureView" focusRingType="exterior" editable="NO" drawsBackground="NO" importsGraphics="NO" richText="NO" verticallyResizable="NO" allowsCharacterPickerTouchBarItem="NO" textCompletion="NO" id="JcL-EN-Rma" customClass="KeyCaptureView">
                                                                                            <rect key="frame" x="0.0" y="0.0" width="206" height="19"/>
                                                                                            <autoresizingMask key="autoresizingMask" widthSizable="YES" heightSizable="YES"/>
                                                                                            <color key="textColor" name="labelColor" catalog="System" colorSpace="catalog"/>
                                                                                            <color key="backgroundColor" name="textBackgroundColor" catalog="System" colorSpace="catalog"/>
                                                                                            <size key="minSize" width="206" height="19"/>
                                                                                            <size key="maxSize" width="295" height="10000000"/>
                                                                                            <attributedString key="textStorage">
                                                                                                <fragment content="Text go here">
                                                                                                    <attributes>
                                                                                                        <color key="NSColor" name="labelColor" catalog="System" colorSpace="catalog"/>
                                                                                                        <font key="NSFont" metaFont="system"/>
                                                                                                        <paragraphStyle key="NSParagraphStyle" alignment="left" lineBreakMode="wordWrapping" baseWritingDirection="natural" tighteningFactorForTruncation="0.0"/>
                                                                                                    </attributes>
                                                                                                </fragment>
                                                                                            </attributedString>
                                                                                            <color key="insertionPointColor" name="labelColor" catalog="System" colorSpace="catalog"/>
                                                                                        </textView>
                                                                                    </subviews>
                                                                                    <color key="backgroundColor" white="1" alpha="0.0" colorSpace="custom" customColorSpace="genericGamma22GrayColorSpace"/>
                                                                                </clipView>
                                                                                <edgeInsets key="contentInsets" left="3" right="0.0" top="1" bottom="0.0"/>
                                                                                <scroller key="horizontalScroller" hidden="YES" wantsLayer="YES" verticalHuggingPriority="750" horizontal="YES" id="52x-d1-y0Y">
                                                                                    <rect key="frame" x="-100" y="-100" width="240" height="16"/>
                                                                                    <autoresizingMask key="autoresizingMask"/>
                                                                                </scroller>
                                                                                <scroller key="verticalScroller" hidden="YES" wantsLayer="YES" verticalHuggingPriority="750" horizontal="NO" id="MDL-nX-3AX">
                                                                                    <rect key="frame" x="-100" y="-100" width="16" height="19"/>
                                                                                    <autoresizingMask key="autoresizingMask"/>
                                                                                </scroller>
                                                                            </scrollView>
                                                                        </subviews>
                                                                    </tableCellView>
                                                                </prototypeCellViews>
                                                            </tableColumn>
                                                        </tableColumns>
                                                        <connections>
                                                            <outlet property="dataSource" destination="p2C-Qy-mgp" id="qbE-1W-Q1c"/>
                                                            <outlet property="delegate" destination="p2C-Qy-mgp" id="2c8-Jg-yoa"/>
                                                            <outlet property="menu" destination="wYv-c3-roG" id="CPC-cv-0Ir"/>
                                                        </connections>
                                                    </tableView>
                                                </subviews>
                                                <nil key="backgroundColor"/>
                                            </clipView>
                                            <scroller key="horizontalScroller" hidden="YES" wantsLayer="YES" verticalHuggingPriority="750" horizontal="YES" id="Wpn-xY-rCp">
                                                <rect key="frame" x="0.0" y="295" width="528" height="16"/>
                                                <autoresizingMask key="autoresizingMask"/>
                                            </scroller>
                                            <scroller key="verticalScroller" hidden="YES" wantsLayer="YES" verticalHuggingPriority="750" horizontal="NO" id="h3C-j3-pEp">
                                                <rect key="frame" x="224" y="17" width="15" height="102"/>
                                                <autoresizingMask key="autoresizingMask"/>
                                            </scroller>
                                        </scrollView>
                                    </subviews>
                                </view>
                            </box>
                        </subviews>
                    </view>
                </subviews>
            </view>
            <connections>
                <outlet property="delegate" destination="NxE-tZ-vxj" id="mRZ-zN-zML"/>
            </connections>
            <point key="canvasLocation" x="359" y="30"/>
        </window>
        <customObject id="NxE-tZ-vxj" customClass="AppDelegate">
            <connections>
                <outlet property="enableMouseFixCheckBox" destination="vqy-WZ-nG6" id="I0c-Jz-8Rc"/>
                <outlet property="invertScrollCheckBox" destination="Ip8-aI-or8" id="flR-hc-vMi"/>
                <outlet property="preferenceBox" destination="nmi-Qw-Ncm" id="plr-vz-m6f"/>
                <outlet property="remapsTable" destination="zJh-jy-oKM" id="bVs-R0-966"/>
                <outlet property="scrollEnableCheckBox" destination="9lG-eT-nD4" id="w4l-na-jZF"/>
                <outlet property="scrollStepSizeSlider" destination="mXj-a7-rFw" id="3Xl-vL-g4G"/>
                <outlet property="window" destination="F0z-JX-Cv5" id="f6c-dU-MWV"/>
            </connections>
        </customObject>
        <customObject id="p2C-Qy-mgp" customClass="RemapTableController">
            <connections>
                <outlet property="addRemoveControl" destination="xGK-PH-XPN" id="ltz-dO-tq6"/>
                <outlet property="view" destination="zJh-jy-oKM" id="GWC-PD-NjZ"/>
            </connections>
        </customObject>
        <customObject id="6iu-bA-WM9" customClass="SUUpdater">
            <connections>
                <outlet property="delegate" destination="iab-hA-K07" id="gdw-fE-nvv"/>
            </connections>
        </customObject>
        <customObject id="iab-hA-K07" customClass="SparkleUpdaterController"/>
        <menu title="Main Menu" systemMenu="main" id="DQZ-tv-r6C">
            <items>
                <menuItem title="Mac Mouse Fix" id="SuP-Uq-2Ln">
                    <modifierMask key="keyEquivalentModifierMask"/>
                    <menu key="submenu" title="Mac Mouse Fix" systemMenu="apple" id="sWL-bz-rmH">
                        <items>
                            <menuItem title="About Mac Mouse Fix" id="DGC-Wk-0b9">
                                <modifierMask key="keyEquivalentModifierMask"/>
                                <connections>
                                    <action selector="openMoreSheet:" target="NxE-tZ-vxj" id="VtQ-uF-S73"/>
                                </connections>
                            </menuItem>
                            <menuItem isSeparatorItem="YES" id="81e-GN-Jmb"/>
                            <menuItem title="Check for Updates..." id="xgK-bl-zXP">
                                <modifierMask key="keyEquivalentModifierMask"/>
                                <connections>
                                    <action selector="checkForUpdates:" target="6iu-bA-WM9" id="zmw-X4-ah8"/>
                                </connections>
                            </menuItem>
                            <menuItem isSeparatorItem="YES" id="Rcw-eN-mGi"/>
                            <menuItem title="Services" id="iyI-2p-2XX">
                                <modifierMask key="keyEquivalentModifierMask"/>
                                <menu key="submenu" title="Services" systemMenu="services" id="nj2-MI-Hd5"/>
                            </menuItem>
                            <menuItem isSeparatorItem="YES" id="oHD-Yr-Rjn"/>
                            <menuItem title="Hide Mac Mouse Fix" keyEquivalent="h" id="5NF-pE-VIh">
                                <connections>
                                    <action selector="hide:" target="-1" id="xCY-AB-tjT"/>
                                </connections>
                            </menuItem>
                            <menuItem title="Hide Others" keyEquivalent="h" id="OzC-5Y-Km8">
                                <modifierMask key="keyEquivalentModifierMask" option="YES" command="YES"/>
                                <connections>
                                    <action selector="hideOtherApplications:" target="-1" id="3Ay-sa-JY5"/>
                                </connections>
                            </menuItem>
                            <menuItem title="Show All" id="bBZ-Ay-p6l">
                                <modifierMask key="keyEquivalentModifierMask"/>
                                <connections>
                                    <action selector="unhideAllApplications:" target="-1" id="TdY-bV-ujb"/>
                                </connections>
                            </menuItem>
                            <menuItem isSeparatorItem="YES" id="256-YT-hXR"/>
                            <menuItem title="Quit Mac Mouse Fix" keyEquivalent="q" id="WaW-d6-1FG">
                                <connections>
                                    <action selector="terminate:" target="-1" id="P3A-gS-tWe"/>
                                </connections>
                            </menuItem>
                        </items>
                    </menu>
                </menuItem>
                <menuItem title="Edit" id="wI5-zU-9qx">
                    <modifierMask key="keyEquivalentModifierMask"/>
                    <menu key="submenu" title="Edit" id="Yog-Q2-9zs">
                        <items>
                            <menuItem title="Undo" keyEquivalent="z" id="kIC-0d-1oi">
                                <connections>
                                    <action selector="undo:" target="-1" id="Lx6-rw-LBZ"/>
                                </connections>
                            </menuItem>
                            <menuItem title="Redo" keyEquivalent="Z" id="ldi-RA-oco">
                                <connections>
                                    <action selector="redo:" target="-1" id="pfe-va-4gq"/>
                                </connections>
                            </menuItem>
                            <menuItem isSeparatorItem="YES" id="Sgx-g5-rCi"/>
                            <menuItem title="Cut" keyEquivalent="x" id="2Kl-Ga-ipi">
                                <connections>
                                    <action selector="cut:" target="-1" id="P5J-SS-ycW"/>
                                </connections>
                            </menuItem>
                            <menuItem title="Copy" keyEquivalent="c" id="6Hk-7O-zX4">
                                <connections>
                                    <action selector="copy:" target="-1" id="vB7-DV-F5J"/>
                                </connections>
                            </menuItem>
                            <menuItem title="Paste" keyEquivalent="v" id="Gpn-yw-keG">
                                <connections>
                                    <action selector="paste:" target="-1" id="ZFu-R4-CkB"/>
                                </connections>
                            </menuItem>
                            <menuItem title="Delete" id="5e7-Bk-rgI">
                                <modifierMask key="keyEquivalentModifierMask"/>
                                <connections>
                                    <action selector="delete:" target="-1" id="dLt-vg-djD"/>
                                </connections>
                            </menuItem>
                            <menuItem title="Select All" keyEquivalent="a" id="VpK-mL-Okh">
                                <connections>
                                    <action selector="selectAll:" target="-1" id="Ooa-dd-szz"/>
                                </connections>
                            </menuItem>
                        </items>
                    </menu>
                </menuItem>
                <menuItem title="Window" id="Yne-Ze-1LT">
                    <modifierMask key="keyEquivalentModifierMask"/>
                    <menu key="submenu" title="Window" systemMenu="window" id="OYd-NL-OBF">
                        <items>
                            <menuItem title="Close" keyEquivalent="w" id="PsB-Kz-IPn">
                                <connections>
                                    <action selector="performClose:" target="-1" id="qBQ-vS-Lgn"/>
                                </connections>
                            </menuItem>
                            <menuItem title="Minimize" keyEquivalent="m" id="dhH-6o-5jg">
                                <connections>
                                    <action selector="performMiniaturize:" target="-1" id="VwM-JJ-zAr"/>
                                </connections>
                            </menuItem>
                            <menuItem title="Zoom" id="z7b-3r-4xX">
                                <modifierMask key="keyEquivalentModifierMask"/>
                                <connections>
                                    <action selector="performZoom:" target="-1" id="fhk-m9-8dp"/>
                                </connections>
                            </menuItem>
                            <menuItem isSeparatorItem="YES" id="vPy-Ne-FAq"/>
                            <menuItem title="Bring All to Front" id="HeA-aZ-LaQ">
                                <modifierMask key="keyEquivalentModifierMask"/>
                                <connections>
                                    <action selector="arrangeInFront:" target="-1" id="daN-aK-YIC"/>
                                </connections>
                            </menuItem>
                        </items>
                    </menu>
                </menuItem>
                <menuItem title="Help" id="cvc-dN-LRF">
                    <modifierMask key="keyEquivalentModifierMask"/>
                    <menu key="submenu" title="Help" systemMenu="help" id="d2H-UT-IZe">
                        <items>
                            <menuItem title="View Guides or Ask the Community..." id="GcC-Bk-h8l" userLabel="View Guides or Ask the Community..." customClass="URLMenuItem">
                                <modifierMask key="keyEquivalentModifierMask"/>
                                <userDefinedRuntimeAttributes>
                                    <userDefinedRuntimeAttribute type="string" keyPath="URLString" value="https://github.com/noah-nuebling/mac-mouse-fix/discussions"/>
                                </userDefinedRuntimeAttributes>
                            </menuItem>
                        </items>
                    </menu>
                </menuItem>
            </items>
            <point key="canvasLocation" x="145" y="381"/>
        </menu>
        <menu showsStateColumn="NO" id="wYv-c3-roG" userLabel="ActionTableMenu">
            <items>
                <menuItem title="Delete" image="minus.square" id="wkx-a9-yNs">
                    <attributedString key="attributedTitle"/>
                    <modifierMask key="keyEquivalentModifierMask"/>
                    <connections>
                        <action selector="rightClickRemoveButton:" target="p2C-Qy-mgp" id="iXn-iT-hRE"/>
                    </connections>
                </menuItem>
            </items>
            <point key="canvasLocation" x="281" y="-365"/>
        </menu>
    </objects>
    <resources>
        <image name="NSAddTemplate" width="18" height="17"/>
        <image name="NSRemoveTemplate" width="12" height="4"/>
        <image name="minus.square" width="12" height="12"/>
    </resources>
</document><|MERGE_RESOLUTION|>--- conflicted
+++ resolved
@@ -160,13 +160,8 @@
                                                 <rect key="frame" x="0.0" y="0.0" width="538" height="333"/>
                                                 <autoresizingMask key="autoresizingMask" widthSizable="YES" heightSizable="YES"/>
                                                 <subviews>
-<<<<<<< HEAD
                                                     <tableView identifier="remapTable" verticalHuggingPriority="750" allowsExpansionToolTips="YES" tableStyle="plain" columnReordering="NO" columnResizing="NO" multipleSelection="NO" autosaveColumns="NO" rowHeight="39" rowSizeStyle="automatic" viewBased="YES" floatsGroupRows="NO" id="zJh-jy-oKM" customClass="RemapTableView">
                                                         <rect key="frame" x="0.0" y="0.0" width="540" height="335"/>
-=======
-                                                    <tableView identifier="remapTable" verticalHuggingPriority="750" allowsExpansionToolTips="YES" tableStyle="plain" columnReordering="NO" columnResizing="NO" multipleSelection="NO" autosaveColumns="NO" rowHeight="39" rowSizeStyle="automatic" viewBased="YES" floatsGroupRows="NO" id="zJh-jy-oKM" customClass="MFTableView">
-                                                        <rect key="frame" x="0.0" y="0.0" width="538" height="333"/>
->>>>>>> 641062cf
                                                         <autoresizingMask key="autoresizingMask" widthSizable="YES" heightSizable="YES"/>
                                                         <size key="intercellSpacing" width="17" height="0.0"/>
                                                         <color key="backgroundColor" name="controlBackgroundColor" catalog="System" colorSpace="catalog"/>
