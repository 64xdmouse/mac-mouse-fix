<?xml version="1.0" encoding="UTF-8"?>
<document type="com.apple.InterfaceBuilder3.Cocoa.XIB" version="3.0" toolsVersion="19529" targetRuntime="MacOSX.Cocoa" propertyAccessControl="none" useAutolayout="YES" customObjectInstantitationMethod="direct">
    <dependencies>
        <deployment identifier="macosx"/>
        <plugIn identifier="com.apple.InterfaceBuilder.CocoaPlugin" version="19529"/>
<<<<<<< HEAD
=======
        <capability name="Image references" minToolsVersion="12.0"/>
        <capability name="System colors introduced in macOS 10.14" minToolsVersion="10.0"/>
>>>>>>> 9917f25a
        <capability name="documents saved in the Xcode 8 format" minToolsVersion="8.0"/>
    </dependencies>
    <objects>
        <customObject id="-2" userLabel="File's Owner" customClass="NSApplication">
            <connections>
                <outlet property="delegate" destination="NxE-tZ-vxj" id="x7u-U8-22w"/>
            </connections>
        </customObject>
        <customObject id="-1" userLabel="First Responder" customClass="FirstResponder"/>
        <customObject id="-3" userLabel="Application" customClass="NSObject"/>
        <window identifier="mainWindow" title="Mac Mouse Fix" autorecalculatesKeyViewLoop="NO" deferred="NO" releasedWhenClosed="NO" animationBehavior="default" tabbingMode="disallowed" id="F0z-JX-Cv5" userLabel="MainWindow">
            <windowStyleMask key="styleMask" titled="YES" closable="YES" miniaturizable="YES" resizable="YES"/>
            <windowCollectionBehavior key="collectionBehavior" fullScreenNone="YES"/>
<<<<<<< HEAD
            <rect key="contentRect" x="0.0" y="0.0" width="580" height="429"/>
=======
            <rect key="contentRect" x="0.0" y="0.0" width="580" height="510"/>
>>>>>>> 9917f25a
            <rect key="screenRect" x="0.0" y="0.0" width="1440" height="875"/>
            <value key="minSize" type="size" width="580" height="300"/>
            <value key="maxSize" type="size" width="580" height="1000"/>
            <view key="contentView" identifier="mainView" translatesAutoresizingMaskIntoConstraints="NO" id="se5-gp-TjO">
                <rect key="frame" x="0.0" y="0.0" width="580" height="510"/>
                <autoresizingMask key="autoresizingMask"/>
                <subviews>
                    <view identifier="baseView" fixedFrame="YES" translatesAutoresizingMaskIntoConstraints="NO" id="5ZP-Jh-Lwi">
                        <rect key="frame" x="0.0" y="0.0" width="580" height="510"/>
                        <autoresizingMask key="autoresizingMask" widthSizable="YES" heightSizable="YES"/>
                        <subviews>
                            <button verticalHuggingPriority="750" fixedFrame="YES" springLoaded="YES" translatesAutoresizingMaskIntoConstraints="NO" id="vqy-WZ-nG6">
                                <rect key="frame" x="18" y="481" width="161" height="18"/>
                                <autoresizingMask key="autoresizingMask" flexibleMaxX="YES" flexibleMinY="YES"/>
                                <string key="toolTip">Enable Mac Mouse Fix for a better mouse experience!

Mac Mouse Fix stays enabled even after you quit the app or restart your computer. 

To disable Mac Mouse Fix, uncheck this checkbox or move the app to the Trash.</string>
                                <buttonCell key="cell" type="check" title="Enable Mac Mouse Fix" bezelStyle="regularSquare" imagePosition="left" alignment="left" state="on" inset="2" id="G70-nk-4Vw">
                                    <behavior key="behavior" pushIn="YES" changeContents="YES" lightByContents="YES"/>
                                    <font key="font" metaFont="system"/>
                                </buttonCell>
                                <connections>
                                    <action selector="enableCheckBox:" target="NxE-tZ-vxj" id="hd0-jA-d0d"/>
                                </connections>
                            </button>
                            <button verticalHuggingPriority="750" fixedFrame="YES" translatesAutoresizingMaskIntoConstraints="NO" id="73e-pL-X7k">
                                <rect key="frame" x="491" y="473" width="77" height="32"/>
                                <autoresizingMask key="autoresizingMask" flexibleMinX="YES" flexibleMinY="YES"/>
                                <buttonCell key="cell" type="push" title="More..." bezelStyle="rounded" alignment="center" borderStyle="border" imageScaling="proportionallyDown" inset="2" id="dLd-xI-ix2">
                                    <behavior key="behavior" pushIn="YES" lightByBackground="YES" lightByGray="YES"/>
                                    <font key="font" metaFont="system"/>
                                </buttonCell>
                                <connections>
                                    <action selector="openMoreSheet:" target="NxE-tZ-vxj" id="Ioj-36-Cld"/>
                                </connections>
                            </button>
                            <box identifier="preferenceBox" autoresizesSubviews="NO" fixedFrame="YES" borderType="line" titlePosition="noTitle" translatesAutoresizingMaskIntoConstraints="NO" id="nmi-Qw-Ncm">
                                <rect key="frame" x="17" y="16" width="546" height="456"/>
                                <autoresizingMask key="autoresizingMask" widthSizable="YES" heightSizable="YES"/>
                                <view key="contentView" id="IVL-q6-nHn">
                                    <rect key="frame" x="3" y="3" width="540" height="450"/>
                                    <autoresizingMask key="autoresizingMask" widthSizable="YES" heightSizable="YES"/>
                                    <subviews>
                                        <segmentedControl verticalHuggingPriority="750" fixedFrame="YES" translatesAutoresizingMaskIntoConstraints="NO" id="xGK-PH-XPN" customClass="CustomSegmentedControl">
                                            <rect key="frame" x="3" y="86" width="47" height="24"/>
                                            <autoresizingMask key="autoresizingMask" flexibleMaxX="YES" flexibleMaxY="YES"/>
                                            <segmentedCell key="cell" borderStyle="border" alignment="left" style="rounded" trackingMode="momentary" id="btI-2i-s2J">
                                                <font key="font" metaFont="system"/>
                                                <segments>
                                                    <segment toolTip="Add a new Action" image="NSAddTemplate" width="21"/>
                                                    <segment toolTip="Delete the selected Action" width="19" tag="-1">
                                                        <imageReference key="image" image="NSRemoveTemplate" symbolScale="small"/>
                                                    </segment>
                                                </segments>
                                            </segmentedCell>
                                            <userDefinedRuntimeAttributes>
                                                <userDefinedRuntimeAttribute type="number" keyPath="keyEquivKC">
                                                    <integer key="value" value="51"/>
                                                </userDefinedRuntimeAttribute>
                                            </userDefinedRuntimeAttributes>
                                            <connections>
                                                <action selector="addRemoveControl:" target="p2C-Qy-mgp" id="klS-40-MDb"/>
                                            </connections>
                                        </segmentedControl>
                                        <customView fixedFrame="YES" translatesAutoresizingMaskIntoConstraints="NO" id="uS5-6r-XRu" userLabel="ScrollGroup">
                                            <rect key="frame" x="0.0" y="15" width="540" height="82"/>
                                            <autoresizingMask key="autoresizingMask" flexibleMinX="YES" flexibleMaxX="YES" flexibleMaxY="YES"/>
                                            <subviews>
                                                <slider toolTip="How fast you'll scroll" verticalHuggingPriority="750" fixedFrame="YES" allowsExpansionToolTips="YES" translatesAutoresizingMaskIntoConstraints="NO" id="mXj-a7-rFw">
                                                    <rect key="frame" x="207" y="27" width="126" height="24"/>
                                                    <autoresizingMask key="autoresizingMask" flexibleMinX="YES" flexibleMaxX="YES" flexibleMinY="YES" flexibleMaxY="YES"/>
                                                    <sliderCell key="cell" alignment="left" identifier="scrollSpeedSlider" maxValue="1" doubleValue="0.16666666666666666" tickMarkPosition="below" numberOfTickMarks="7" allowsTickMarkValuesOnly="YES" sliderType="linear" id="0NZ-eS-HsP"/>
                                                    <connections>
                                                        <action selector="UIChanged:" target="NxE-tZ-vxj" id="eF8-Sp-kdg"/>
                                                    </connections>
                                                </slider>
                                                <textField horizontalHuggingPriority="251" verticalHuggingPriority="750" fixedFrame="YES" translatesAutoresizingMaskIntoConstraints="NO" id="C2V-av-8kq">
                                                    <rect key="frame" x="217" y="58" width="106" height="17"/>
                                                    <autoresizingMask key="autoresizingMask" flexibleMinX="YES" flexibleMaxX="YES" flexibleMinY="YES" flexibleMaxY="YES"/>
                                                    <textFieldCell key="cell" lineBreakMode="clipping" alignment="center" title="Scroll speed" id="9F6-l7-3Jh">
                                                        <font key="font" metaFont="system"/>
                                                        <color key="textColor" name="labelColor" catalog="System" colorSpace="catalog"/>
                                                        <color key="backgroundColor" name="textBackgroundColor" catalog="System" colorSpace="catalog"/>
                                                    </textFieldCell>
                                                </textField>
                                                <textField toolTip="Scroll more pixels per mouse wheel tick." horizontalHuggingPriority="251" verticalHuggingPriority="750" fixedFrame="YES" translatesAutoresizingMaskIntoConstraints="NO" id="V4c-hh-3HL">
                                                    <rect key="frame" x="308" y="11" width="26" height="14"/>
                                                    <autoresizingMask key="autoresizingMask" flexibleMinX="YES" flexibleMaxX="YES" flexibleMinY="YES" flexibleMaxY="YES"/>
                                                    <textFieldCell key="cell" lineBreakMode="clipping" title="Fast" id="xi0-4q-Wib">
                                                        <font key="font" metaFont="message" size="11"/>
                                                        <color key="textColor" name="labelColor" catalog="System" colorSpace="catalog"/>
                                                        <color key="backgroundColor" name="textBackgroundColor" catalog="System" colorSpace="catalog"/>
                                                    </textFieldCell>
                                                </textField>
                                                <textField toolTip="Scroll fewer pixels per mouse wheel tick." horizontalHuggingPriority="251" verticalHuggingPriority="750" fixedFrame="YES" translatesAutoresizingMaskIntoConstraints="NO" id="dzx-1i-bZ6">
<<<<<<< HEAD
                                                    <rect key="frame" x="204" y="11" width="27" height="14"/>
=======
                                                    <rect key="frame" x="203" y="11" width="27" height="14"/>
>>>>>>> 9917f25a
                                                    <autoresizingMask key="autoresizingMask" flexibleMinX="YES" flexibleMaxX="YES" flexibleMinY="YES" flexibleMaxY="YES"/>
                                                    <textFieldCell key="cell" lineBreakMode="clipping" title="Slow" id="GKV-Mh-wiX">
                                                        <font key="font" metaFont="message" size="11"/>
                                                        <color key="textColor" name="labelColor" catalog="System" colorSpace="catalog"/>
                                                        <color key="backgroundColor" name="textBackgroundColor" catalog="System" colorSpace="catalog"/>
                                                    </textFieldCell>
                                                </textField>
                                                <button identifier="invertScroll" toolTip="Reverse mouse scroll direction while leaving trackpad scroll direction as is." verticalHuggingPriority="750" fixedFrame="YES" translatesAutoresizingMaskIntoConstraints="NO" id="Ip8-aI-or8">
                                                    <rect key="frame" x="382" y="32" width="118" height="18"/>
                                                    <autoresizingMask key="autoresizingMask" flexibleMinX="YES" flexibleMinY="YES" flexibleMaxY="YES"/>
                                                    <buttonCell key="cell" type="check" title="Invert direction" bezelStyle="regularSquare" imagePosition="left" alignment="left" state="on" inset="2" id="uNi-ZH-WXu">
                                                        <behavior key="behavior" changeContents="YES" doesNotDimImage="YES" lightByContents="YES"/>
                                                        <font key="font" metaFont="system"/>
                                                    </buttonCell>
                                                    <connections>
                                                        <action selector="UIChanged:" target="NxE-tZ-vxj" id="VLp-eK-KMU"/>
                                                    </connections>
                                                </button>
                                                <button identifier="scrollCheckBox" verticalHuggingPriority="750" fixedFrame="YES" translatesAutoresizingMaskIntoConstraints="NO" id="9lG-eT-nD4">
                                                    <rect key="frame" x="39" y="32" width="128" height="18"/>
                                                    <autoresizingMask key="autoresizingMask" flexibleMaxX="YES" flexibleMinY="YES" flexibleMaxY="YES"/>
                                                    <string key="toolTip">Make scrolling animate smoothly

Tips: 
- Hold Shift (⇧) to scroll horizontally
- Hold Command (⌘) and scroll to zoom in or out</string>
                                                    <buttonCell key="cell" type="check" title="Smooth scrolling" bezelStyle="regularSquare" imagePosition="left" alignment="left" state="on" inset="2" id="aqu-LA-LU4">
                                                        <behavior key="behavior" changeContents="YES" doesNotDimImage="YES" lightByContents="YES"/>
                                                        <font key="font" metaFont="system"/>
                                                    </buttonCell>
                                                    <connections>
                                                        <action selector="scrollEnableCheckBox:" target="NxE-tZ-vxj" id="N9U-sm-jIx"/>
                                                    </connections>
                                                </button>
                                            </subviews>
                                        </customView>
<<<<<<< HEAD
                                        <scrollView fixedFrame="YES" borderType="none" autohidesScrollers="YES" horizontalLineScroll="39" horizontalPageScroll="10" verticalLineScroll="39" verticalPageScroll="10" usesPredominantAxisScrolling="NO" translatesAutoresizingMaskIntoConstraints="NO" id="jLq-vs-Mpd" customClass="CustomScrollView">
                                            <rect key="frame" x="0.0" y="116" width="540" height="254"/>
=======
                                        <scrollView fixedFrame="YES" borderType="none" autohidesScrollers="YES" horizontalLineScroll="39" horizontalPageScroll="10" verticalLineScroll="39" verticalPageScroll="10" usesPredominantAxisScrolling="NO" translatesAutoresizingMaskIntoConstraints="NO" id="jLq-vs-Mpd" customClass="MFScrollView">
                                            <rect key="frame" x="0.0" y="116" width="540" height="335"/>
>>>>>>> 9917f25a
                                            <autoresizingMask key="autoresizingMask" widthSizable="YES" heightSizable="YES"/>
                                            <clipView key="contentView" drawsBackground="NO" id="S62-75-wtd">
                                                <rect key="frame" x="0.0" y="0.0" width="540" height="335"/>
                                                <autoresizingMask key="autoresizingMask" widthSizable="YES" heightSizable="YES"/>
                                                <subviews>
<<<<<<< HEAD
                                                    <tableView identifier="remapTable" verticalHuggingPriority="750" allowsExpansionToolTips="YES" tableStyle="plain" columnReordering="NO" columnResizing="NO" multipleSelection="NO" autosaveColumns="NO" rowHeight="39" rowSizeStyle="automatic" viewBased="YES" floatsGroupRows="NO" id="zJh-jy-oKM" customClass="RemapTableView">
                                                        <rect key="frame" x="0.0" y="0.0" width="540" height="254"/>
=======
                                                    <tableView identifier="remapTable" verticalHuggingPriority="750" allowsExpansionToolTips="YES" tableStyle="plain" columnReordering="NO" columnResizing="NO" multipleSelection="NO" autosaveColumns="NO" rowHeight="39" rowSizeStyle="automatic" viewBased="YES" floatsGroupRows="NO" id="zJh-jy-oKM" customClass="MFTableView">
                                                        <rect key="frame" x="0.0" y="0.0" width="540" height="335"/>
>>>>>>> 9917f25a
                                                        <autoresizingMask key="autoresizingMask" widthSizable="YES" heightSizable="YES"/>
                                                        <size key="intercellSpacing" width="17" height="0.0"/>
                                                        <color key="backgroundColor" name="controlBackgroundColor" catalog="System" colorSpace="catalog"/>
                                                        <tableViewGridLines key="gridStyleMask" vertical="YES" horizontal="YES"/>
                                                        <color key="gridColor" name="separatorColor" catalog="System" colorSpace="catalog"/>
                                                        <tableColumns>
<<<<<<< HEAD
                                                            <tableColumn identifier="trigger" width="286.5" minWidth="40" maxWidth="1000" id="zj7-YT-yKp">
=======
                                                            <tableColumn identifier="trigger" width="287" minWidth="40" maxWidth="1000" id="zj7-YT-yKp">
>>>>>>> 9917f25a
                                                                <tableHeaderCell key="headerCell" lineBreakMode="truncatingTail" borderStyle="border" alignment="center" title="Trigger">
                                                                    <color key="textColor" name="headerTextColor" catalog="System" colorSpace="catalog"/>
                                                                    <color key="backgroundColor" name="headerColor" catalog="System" colorSpace="catalog"/>
                                                                </tableHeaderCell>
                                                                <textFieldCell key="dataCell" lineBreakMode="truncatingHead" selectable="YES" editable="YES" title="Text Cell" id="tBF-d9-kCp">
                                                                    <font key="font" metaFont="system"/>
                                                                    <color key="textColor" name="controlTextColor" catalog="System" colorSpace="catalog"/>
                                                                    <color key="backgroundColor" name="controlBackgroundColor" catalog="System" colorSpace="catalog"/>
                                                                </textFieldCell>
                                                                <tableColumnResizingMask key="resizingMask" resizeWithTable="YES"/>
                                                                <prototypeCellViews>
                                                                    <tableCellView identifier="triggerCell" id="PcD-th-uol">
<<<<<<< HEAD
                                                                        <rect key="frame" x="8" y="0.0" width="286" height="39"/>
                                                                        <autoresizingMask key="autoresizingMask" widthSizable="YES" heightSizable="YES"/>
                                                                        <subviews>
                                                                            <textField horizontalHuggingPriority="251" verticalHuggingPriority="750" horizontalCompressionResistancePriority="250" fixedFrame="YES" translatesAutoresizingMaskIntoConstraints="NO" id="Pzd-Fo-nrS">
                                                                                <rect key="frame" x="5" y="12" width="280" height="17"/>
=======
                                                                        <rect key="frame" x="8" y="0.0" width="287" height="39"/>
                                                                        <autoresizingMask key="autoresizingMask" widthSizable="YES" heightSizable="YES"/>
                                                                        <subviews>
                                                                            <textField horizontalHuggingPriority="251" verticalHuggingPriority="750" horizontalCompressionResistancePriority="250" fixedFrame="YES" translatesAutoresizingMaskIntoConstraints="NO" id="Pzd-Fo-nrS">
                                                                                <rect key="frame" x="4" y="12" width="281" height="17"/>
>>>>>>> 9917f25a
                                                                                <autoresizingMask key="autoresizingMask" widthSizable="YES" heightSizable="YES"/>
                                                                                <textFieldCell key="cell" sendsActionOnEndEditing="YES" alignment="left" title="⌘⇧⌥⌃ + Triple Click and Drag Button 3" id="hBN-M2-pMi">
                                                                                    <font key="font" metaFont="system"/>
                                                                                    <color key="textColor" name="controlTextColor" catalog="System" colorSpace="catalog"/>
                                                                                    <color key="backgroundColor" name="textBackgroundColor" catalog="System" colorSpace="catalog"/>
                                                                                </textFieldCell>
                                                                            </textField>
                                                                        </subviews>
                                                                        <connections>
                                                                            <outlet property="textField" destination="Pzd-Fo-nrS" id="QmV-rs-fhc"/>
                                                                        </connections>
                                                                    </tableCellView>
                                                                    <tableCellView identifier="buttonGroupCell" id="gRD-nG-q8J">
<<<<<<< HEAD
                                                                        <rect key="frame" x="8" y="39" width="286" height="22"/>
                                                                        <autoresizingMask key="autoresizingMask" widthSizable="YES" heightSizable="YES"/>
                                                                        <subviews>
                                                                            <textField horizontalHuggingPriority="251" verticalHuggingPriority="750" horizontalCompressionResistancePriority="250" fixedFrame="YES" translatesAutoresizingMaskIntoConstraints="NO" id="ZkS-6b-dCZ">
                                                                                <rect key="frame" x="-7" y="3" width="293" height="16"/>
=======
                                                                        <rect key="frame" x="8" y="39" width="287" height="22"/>
                                                                        <autoresizingMask key="autoresizingMask" widthSizable="YES" heightSizable="YES"/>
                                                                        <subviews>
                                                                            <textField horizontalHuggingPriority="251" verticalHuggingPriority="750" horizontalCompressionResistancePriority="250" fixedFrame="YES" translatesAutoresizingMaskIntoConstraints="NO" id="ZkS-6b-dCZ">
                                                                                <rect key="frame" x="-8" y="3" width="294" height="16"/>
>>>>>>> 9917f25a
                                                                                <autoresizingMask key="autoresizingMask" widthSizable="YES" flexibleMinY="YES" flexibleMaxY="YES"/>
                                                                                <textFieldCell key="cell" lineBreakMode="truncatingTail" allowsUndo="NO" sendsActionOnEndEditing="YES" alignment="left" title="Button X" id="Jbj-n8-l11">
                                                                                    <font key="font" metaFont="systemSemibold" size="11"/>
                                                                                    <color key="textColor" name="labelColor" catalog="System" colorSpace="catalog"/>
                                                                                    <color key="backgroundColor" name="textBackgroundColor" catalog="System" colorSpace="catalog"/>
                                                                                </textFieldCell>
                                                                            </textField>
                                                                        </subviews>
                                                                        <connections>
                                                                            <outlet property="nextKeyView" destination="ZkS-6b-dCZ" id="m4F-J1-VJh"/>
                                                                        </connections>
                                                                    </tableCellView>
                                                                </prototypeCellViews>
                                                            </tableColumn>
<<<<<<< HEAD
                                                            <tableColumn identifier="effect" width="219.5" minWidth="40" maxWidth="1000" id="hfG-kJ-PIF">
=======
                                                            <tableColumn identifier="effect" width="219" minWidth="40" maxWidth="1000" id="hfG-kJ-PIF">
>>>>>>> 9917f25a
                                                                <tableHeaderCell key="headerCell" lineBreakMode="truncatingTail" borderStyle="border" alignment="center" title="Effect">
                                                                    <color key="textColor" name="headerTextColor" catalog="System" colorSpace="catalog"/>
                                                                    <color key="backgroundColor" name="headerColor" catalog="System" colorSpace="catalog"/>
                                                                </tableHeaderCell>
                                                                <textFieldCell key="dataCell" lineBreakMode="truncatingHead" selectable="YES" editable="YES" title="Text Cell" id="pPw-cq-7Kz">
                                                                    <font key="font" metaFont="system"/>
                                                                    <color key="textColor" name="controlTextColor" catalog="System" colorSpace="catalog"/>
                                                                    <color key="backgroundColor" name="controlBackgroundColor" catalog="System" colorSpace="catalog"/>
                                                                </textFieldCell>
                                                                <tableColumnResizingMask key="resizingMask" resizeWithTable="YES"/>
                                                                <prototypeCellViews>
                                                                    <tableCellView identifier="effectCell" id="5PH-4e-aAm">
<<<<<<< HEAD
                                                                        <rect key="frame" x="311" y="0.0" width="220" height="39"/>
                                                                        <autoresizingMask key="autoresizingMask" widthSizable="YES" heightSizable="YES"/>
                                                                        <subviews>
                                                                            <popUpButton verticalHuggingPriority="750" fixedFrame="YES" translatesAutoresizingMaskIntoConstraints="NO" id="7A6-Ou-8wk">
                                                                                <rect key="frame" x="0.0" y="6" width="221" height="25"/>
=======
                                                                        <rect key="frame" x="312" y="0.0" width="219" height="39"/>
                                                                        <autoresizingMask key="autoresizingMask" widthSizable="YES" heightSizable="YES"/>
                                                                        <subviews>
                                                                            <popUpButton verticalHuggingPriority="750" fixedFrame="YES" translatesAutoresizingMaskIntoConstraints="NO" id="7A6-Ou-8wk">
                                                                                <rect key="frame" x="0.0" y="6" width="220" height="25"/>
>>>>>>> 9917f25a
                                                                                <autoresizingMask key="autoresizingMask" widthSizable="YES" flexibleMinY="YES" flexibleMaxY="YES"/>
                                                                                <popUpButtonCell key="cell" type="push" title="Mission Control and Spaces" bezelStyle="rounded" alignment="left" lineBreakMode="truncatingTail" state="on" borderStyle="border" imageScaling="proportionallyDown" inset="2" autoenablesItems="NO" selectedItem="Frp-Q3-9xh" id="zPv-8e-GO1">
                                                                                    <behavior key="behavior" pushIn="YES" lightByBackground="YES" lightByGray="YES"/>
                                                                                    <font key="font" metaFont="menu"/>
                                                                                    <menu key="menu" autoenablesItems="NO" id="D4j-Vt-Zr3">
                                                                                        <items>
                                                                                            <menuItem title="Mission Control and Spaces" state="on" id="Frp-Q3-9xh">
                                                                                                <modifierMask key="keyEquivalentModifierMask"/>
                                                                                            </menuItem>
                                                                                            <menuItem isSeparatorItem="YES" id="zmY-cR-3Iq"/>
                                                                                            <menuItem title="Click and Drag Button 3" state="on" id="hdW-0g-MyX">
                                                                                                <modifierMask key="keyEquivalentModifierMask"/>
                                                                                            </menuItem>
                                                                                        </items>
                                                                                    </menu>
                                                                                </popUpButtonCell>
                                                                            </popUpButton>
                                                                        </subviews>
                                                                    </tableCellView>
                                                                    <tableCellView identifier="keyCaptureCell" id="ppe-fA-Qpm">
<<<<<<< HEAD
                                                                        <rect key="frame" x="311" y="39" width="220" height="39"/>
                                                                        <autoresizingMask key="autoresizingMask" widthSizable="YES" heightSizable="YES"/>
                                                                        <subviews>
                                                                            <button hidden="YES" focusRingType="exterior" verticalHuggingPriority="750" fixedFrame="YES" translatesAutoresizingMaskIntoConstraints="NO" id="bGK-d6-do3" userLabel="BackgroundButton">
                                                                                <rect key="frame" x="-4" y="3" width="227" height="32"/>
=======
                                                                        <rect key="frame" x="312" y="39" width="219" height="39"/>
                                                                        <autoresizingMask key="autoresizingMask" widthSizable="YES" heightSizable="YES"/>
                                                                        <subviews>
                                                                            <button hidden="YES" focusRingType="exterior" verticalHuggingPriority="750" fixedFrame="YES" translatesAutoresizingMaskIntoConstraints="NO" id="bGK-d6-do3">
                                                                                <rect key="frame" x="-4" y="3" width="226" height="32"/>
>>>>>>> 9917f25a
                                                                                <autoresizingMask key="autoresizingMask" widthSizable="YES" flexibleMinY="YES" flexibleMaxY="YES"/>
                                                                                <buttonCell key="cell" type="push" bezelStyle="rounded" alignment="center" state="on" borderStyle="border" focusRingType="exterior" imageScaling="proportionallyDown" inset="2" id="wcb-vJ-PiZ">
                                                                                    <behavior key="behavior" pushIn="YES" lightByBackground="YES" lightByGray="YES"/>
                                                                                    <font key="font" metaFont="system"/>
                                                                                </buttonCell>
                                                                            </button>
                                                                            <scrollView focusRingType="exterior" fixedFrame="YES" borderType="none" horizontalLineScroll="10" horizontalPageScroll="10" verticalLineScroll="10" verticalPageScroll="10" hasHorizontalScroller="NO" hasVerticalScroller="NO" horizontalScrollElasticity="none" verticalScrollElasticity="none" translatesAutoresizingMaskIntoConstraints="NO" id="gEj-y5-p9Y" customClass="KeyCaptureScrollView">
<<<<<<< HEAD
                                                                                <rect key="frame" x="3" y="10" width="213" height="20"/>
                                                                                <autoresizingMask key="autoresizingMask" widthSizable="YES" flexibleMinY="YES" flexibleMaxY="YES"/>
                                                                                <clipView key="contentView" focusRingType="exterior" drawsBackground="NO" id="2dn-db-91A">
                                                                                    <rect key="frame" x="0.0" y="0.0" width="213" height="20"/>
                                                                                    <autoresizingMask key="autoresizingMask" widthSizable="YES" heightSizable="YES"/>
                                                                                    <subviews>
                                                                                        <textView identifier="keyCaptureView" focusRingType="exterior" editable="NO" drawsBackground="NO" importsGraphics="NO" richText="NO" verticallyResizable="NO" allowsCharacterPickerTouchBarItem="NO" textCompletion="NO" id="JcL-EN-Rma" customClass="KeyCaptureView">
                                                                                            <rect key="frame" x="0.0" y="0.0" width="208" height="19"/>
                                                                                            <autoresizingMask key="autoresizingMask" widthSizable="YES" heightSizable="YES"/>
                                                                                            <color key="textColor" name="labelColor" catalog="System" colorSpace="catalog"/>
                                                                                            <color key="backgroundColor" name="textBackgroundColor" catalog="System" colorSpace="catalog"/>
                                                                                            <size key="minSize" width="210" height="19"/>
=======
                                                                                <rect key="frame" x="3" y="10" width="212" height="20"/>
                                                                                <autoresizingMask key="autoresizingMask" widthSizable="YES" flexibleMinY="YES" flexibleMaxY="YES"/>
                                                                                <clipView key="contentView" focusRingType="exterior" drawsBackground="NO" id="2dn-db-91A">
                                                                                    <rect key="frame" x="0.0" y="0.0" width="212" height="20"/>
                                                                                    <autoresizingMask key="autoresizingMask" widthSizable="YES" heightSizable="YES"/>
                                                                                    <subviews>
                                                                                        <textView identifier="keyCaptureView" focusRingType="exterior" editable="NO" drawsBackground="NO" importsGraphics="NO" richText="NO" verticallyResizable="NO" allowsCharacterPickerTouchBarItem="NO" textCompletion="NO" id="JcL-EN-Rma" customClass="KeyCaptureView">
                                                                                            <rect key="frame" x="0.0" y="0.0" width="207" height="19"/>
                                                                                            <autoresizingMask key="autoresizingMask" widthSizable="YES" heightSizable="YES"/>
                                                                                            <color key="textColor" name="labelColor" catalog="System" colorSpace="catalog"/>
                                                                                            <color key="backgroundColor" name="textBackgroundColor" catalog="System" colorSpace="catalog"/>
                                                                                            <size key="minSize" width="207" height="19"/>
>>>>>>> 9917f25a
                                                                                            <size key="maxSize" width="295" height="10000000"/>
                                                                                            <attributedString key="textStorage">
                                                                                                <fragment content="Text go here">
                                                                                                    <attributes>
                                                                                                        <color key="NSColor" name="labelColor" catalog="System" colorSpace="catalog"/>
                                                                                                        <font key="NSFont" metaFont="system"/>
                                                                                                        <paragraphStyle key="NSParagraphStyle" alignment="left" lineBreakMode="wordWrapping" baseWritingDirection="natural" tighteningFactorForTruncation="0.0"/>
                                                                                                    </attributes>
                                                                                                </fragment>
                                                                                            </attributedString>
                                                                                            <color key="insertionPointColor" name="labelColor" catalog="System" colorSpace="catalog"/>
                                                                                        </textView>
                                                                                    </subviews>
                                                                                    <color key="backgroundColor" white="1" alpha="0.0" colorSpace="custom" customColorSpace="genericGamma22GrayColorSpace"/>
                                                                                </clipView>
                                                                                <edgeInsets key="contentInsets" left="3" right="0.0" top="1" bottom="0.0"/>
                                                                                <scroller key="horizontalScroller" hidden="YES" wantsLayer="YES" verticalHuggingPriority="750" horizontal="YES" id="52x-d1-y0Y">
                                                                                    <rect key="frame" x="-100" y="-100" width="240" height="16"/>
                                                                                    <autoresizingMask key="autoresizingMask"/>
                                                                                </scroller>
                                                                                <scroller key="verticalScroller" hidden="YES" wantsLayer="YES" verticalHuggingPriority="750" horizontal="NO" id="MDL-nX-3AX">
                                                                                    <rect key="frame" x="-100" y="-100" width="16" height="19"/>
                                                                                    <autoresizingMask key="autoresizingMask"/>
                                                                                </scroller>
                                                                            </scrollView>
                                                                        </subviews>
                                                                    </tableCellView>
                                                                </prototypeCellViews>
                                                            </tableColumn>
                                                        </tableColumns>
                                                        <connections>
                                                            <outlet property="dataSource" destination="p2C-Qy-mgp" id="qbE-1W-Q1c"/>
                                                            <outlet property="delegate" destination="p2C-Qy-mgp" id="2c8-Jg-yoa"/>
                                                            <outlet property="menu" destination="wYv-c3-roG" id="CPC-cv-0Ir"/>
                                                        </connections>
                                                    </tableView>
                                                </subviews>
                                                <nil key="backgroundColor"/>
                                            </clipView>
                                            <scroller key="horizontalScroller" hidden="YES" wantsLayer="YES" verticalHuggingPriority="750" horizontal="YES" id="Wpn-xY-rCp">
                                                <rect key="frame" x="0.0" y="221" width="530" height="16"/>
                                                <autoresizingMask key="autoresizingMask"/>
                                            </scroller>
                                            <scroller key="verticalScroller" hidden="YES" wantsLayer="YES" verticalHuggingPriority="750" horizontal="NO" id="h3C-j3-pEp">
                                                <rect key="frame" x="224" y="17" width="15" height="102"/>
                                                <autoresizingMask key="autoresizingMask"/>
                                            </scroller>
                                        </scrollView>
                                    </subviews>
                                </view>
                            </box>
                        </subviews>
                    </view>
                </subviews>
            </view>
            <connections>
                <outlet property="delegate" destination="NxE-tZ-vxj" id="mRZ-zN-zML"/>
            </connections>
            <point key="canvasLocation" x="359" y="30"/>
        </window>
        <customObject id="NxE-tZ-vxj" customClass="AppDelegate">
            <connections>
                <outlet property="enableMouseFixCheckBox" destination="vqy-WZ-nG6" id="I0c-Jz-8Rc"/>
                <outlet property="invertScrollCheckBox" destination="Ip8-aI-or8" id="flR-hc-vMi"/>
                <outlet property="remapsTable" destination="zJh-jy-oKM" id="bVs-R0-966"/>
                <outlet property="scrollEnableCheckBox" destination="9lG-eT-nD4" id="w4l-na-jZF"/>
                <outlet property="scrollStepSizeSlider" destination="mXj-a7-rFw" id="3Xl-vL-g4G"/>
                <outlet property="window" destination="F0z-JX-Cv5" id="f6c-dU-MWV"/>
            </connections>
        </customObject>
        <customObject id="p2C-Qy-mgp" customClass="RemapTableController">
            <connections>
<<<<<<< HEAD
=======
                <outlet property="addRemoveControl" destination="xGK-PH-XPN" id="ltz-dO-tq6"/>
                <outlet property="box" destination="nmi-Qw-Ncm" id="M7y-bz-ysY"/>
>>>>>>> 9917f25a
                <outlet property="view" destination="zJh-jy-oKM" id="GWC-PD-NjZ"/>
            </connections>
        </customObject>
        <customObject id="6iu-bA-WM9" customClass="SUUpdater">
            <connections>
                <outlet property="delegate" destination="iab-hA-K07" id="gdw-fE-nvv"/>
            </connections>
        </customObject>
        <customObject id="iab-hA-K07" customClass="SparkleUpdaterController"/>
        <menu title="Main Menu" systemMenu="main" id="DQZ-tv-r6C">
            <items>
                <menuItem title="Mac Mouse Fix" id="SuP-Uq-2Ln">
                    <modifierMask key="keyEquivalentModifierMask"/>
                    <menu key="submenu" title="Mac Mouse Fix" systemMenu="apple" id="sWL-bz-rmH">
                        <items>
                            <menuItem title="About Mac Mouse Fix" id="DGC-Wk-0b9">
                                <modifierMask key="keyEquivalentModifierMask"/>
                                <connections>
                                    <action selector="openMoreSheet:" target="NxE-tZ-vxj" id="VtQ-uF-S73"/>
                                </connections>
                            </menuItem>
                            <menuItem isSeparatorItem="YES" id="81e-GN-Jmb"/>
                            <menuItem title="Check for Updates..." id="xgK-bl-zXP">
                                <modifierMask key="keyEquivalentModifierMask"/>
                                <connections>
                                    <action selector="checkForUpdates:" target="6iu-bA-WM9" id="zmw-X4-ah8"/>
                                </connections>
                            </menuItem>
                            <menuItem isSeparatorItem="YES" id="Rcw-eN-mGi"/>
                            <menuItem title="Services" id="iyI-2p-2XX">
                                <modifierMask key="keyEquivalentModifierMask"/>
                                <menu key="submenu" title="Services" systemMenu="services" id="nj2-MI-Hd5"/>
                            </menuItem>
                            <menuItem isSeparatorItem="YES" id="oHD-Yr-Rjn"/>
                            <menuItem title="Hide Mac Mouse Fix" keyEquivalent="h" id="5NF-pE-VIh">
                                <connections>
                                    <action selector="hide:" target="-1" id="xCY-AB-tjT"/>
                                </connections>
                            </menuItem>
                            <menuItem title="Hide Others" keyEquivalent="h" id="OzC-5Y-Km8">
                                <modifierMask key="keyEquivalentModifierMask" option="YES" command="YES"/>
                                <connections>
                                    <action selector="hideOtherApplications:" target="-1" id="3Ay-sa-JY5"/>
                                </connections>
                            </menuItem>
                            <menuItem title="Show All" id="bBZ-Ay-p6l">
                                <modifierMask key="keyEquivalentModifierMask"/>
                                <connections>
                                    <action selector="unhideAllApplications:" target="-1" id="TdY-bV-ujb"/>
                                </connections>
                            </menuItem>
                            <menuItem isSeparatorItem="YES" id="256-YT-hXR"/>
                            <menuItem title="Quit Mac Mouse Fix" keyEquivalent="q" id="WaW-d6-1FG">
                                <connections>
                                    <action selector="terminate:" target="-1" id="P3A-gS-tWe"/>
                                </connections>
                            </menuItem>
                        </items>
                    </menu>
                </menuItem>
                <menuItem title="Edit" id="wI5-zU-9qx">
                    <modifierMask key="keyEquivalentModifierMask"/>
                    <menu key="submenu" title="Edit" id="Yog-Q2-9zs">
                        <items>
                            <menuItem title="Undo" keyEquivalent="z" id="kIC-0d-1oi">
                                <connections>
                                    <action selector="undo:" target="-1" id="Lx6-rw-LBZ"/>
                                </connections>
                            </menuItem>
                            <menuItem title="Redo" keyEquivalent="Z" id="ldi-RA-oco">
                                <connections>
                                    <action selector="redo:" target="-1" id="pfe-va-4gq"/>
                                </connections>
                            </menuItem>
                            <menuItem isSeparatorItem="YES" id="Sgx-g5-rCi"/>
                            <menuItem title="Cut" keyEquivalent="x" id="2Kl-Ga-ipi">
                                <connections>
                                    <action selector="cut:" target="-1" id="P5J-SS-ycW"/>
                                </connections>
                            </menuItem>
                            <menuItem title="Copy" keyEquivalent="c" id="6Hk-7O-zX4">
                                <connections>
                                    <action selector="copy:" target="-1" id="vB7-DV-F5J"/>
                                </connections>
                            </menuItem>
                            <menuItem title="Paste" keyEquivalent="v" id="Gpn-yw-keG">
                                <connections>
                                    <action selector="paste:" target="-1" id="ZFu-R4-CkB"/>
                                </connections>
                            </menuItem>
                            <menuItem title="Delete" id="5e7-Bk-rgI">
                                <modifierMask key="keyEquivalentModifierMask"/>
                                <connections>
                                    <action selector="delete:" target="-1" id="dLt-vg-djD"/>
                                </connections>
                            </menuItem>
                            <menuItem title="Select All" keyEquivalent="a" id="VpK-mL-Okh">
                                <connections>
                                    <action selector="selectAll:" target="-1" id="Ooa-dd-szz"/>
                                </connections>
                            </menuItem>
                        </items>
                    </menu>
                </menuItem>
                <menuItem title="Window" id="Yne-Ze-1LT">
                    <modifierMask key="keyEquivalentModifierMask"/>
                    <menu key="submenu" title="Window" systemMenu="window" id="OYd-NL-OBF">
                        <items>
                            <menuItem title="Close" keyEquivalent="w" id="PsB-Kz-IPn">
                                <connections>
                                    <action selector="performClose:" target="-1" id="qBQ-vS-Lgn"/>
                                </connections>
                            </menuItem>
                            <menuItem title="Minimize" keyEquivalent="m" id="dhH-6o-5jg">
                                <connections>
                                    <action selector="performMiniaturize:" target="-1" id="VwM-JJ-zAr"/>
                                </connections>
                            </menuItem>
                            <menuItem title="Zoom" id="z7b-3r-4xX">
                                <modifierMask key="keyEquivalentModifierMask"/>
                                <connections>
                                    <action selector="performZoom:" target="-1" id="fhk-m9-8dp"/>
                                </connections>
                            </menuItem>
                            <menuItem isSeparatorItem="YES" id="vPy-Ne-FAq"/>
                            <menuItem title="Bring All to Front" id="HeA-aZ-LaQ">
                                <modifierMask key="keyEquivalentModifierMask"/>
                                <connections>
                                    <action selector="arrangeInFront:" target="-1" id="daN-aK-YIC"/>
                                </connections>
                            </menuItem>
                        </items>
                    </menu>
                </menuItem>
                <menuItem title="Help" id="cvc-dN-LRF">
                    <modifierMask key="keyEquivalentModifierMask"/>
                    <menu key="submenu" title="Help" systemMenu="help" id="d2H-UT-IZe">
                        <items>
                            <menuItem title="View Guides or Ask the Community..." id="GcC-Bk-h8l" userLabel="View Guides or Ask the Community..." customClass="URLMenuItem">
                                <modifierMask key="keyEquivalentModifierMask"/>
                                <userDefinedRuntimeAttributes>
                                    <userDefinedRuntimeAttribute type="string" keyPath="URLString" value="https://github.com/noah-nuebling/mac-mouse-fix/discussions"/>
                                </userDefinedRuntimeAttributes>
                            </menuItem>
                        </items>
                    </menu>
                </menuItem>
            </items>
            <point key="canvasLocation" x="145" y="381"/>
        </menu>
        <menu showsStateColumn="NO" id="wYv-c3-roG" userLabel="ActionTableMenu">
            <items>
                <menuItem title="Delete" image="minus.square" id="wkx-a9-yNs">
                    <attributedString key="attributedTitle"/>
                    <modifierMask key="keyEquivalentModifierMask"/>
                    <connections>
                        <action selector="rightClickRemoveButton:" target="p2C-Qy-mgp" id="iXn-iT-hRE"/>
                    </connections>
                </menuItem>
            </items>
            <point key="canvasLocation" x="281" y="-365"/>
        </menu>
    </objects>
    <resources>
        <image name="NSAddTemplate" width="14" height="13"/>
<<<<<<< HEAD
        <image name="NSRemoveTemplate" width="14" height="4"/>
=======
        <image name="NSRemoveTemplate" width="12" height="4"/>
        <image name="minus.square" width="12" height="12"/>
>>>>>>> 9917f25a
    </resources>
</document><|MERGE_RESOLUTION|>--- conflicted
+++ resolved
@@ -3,11 +3,8 @@
     <dependencies>
         <deployment identifier="macosx"/>
         <plugIn identifier="com.apple.InterfaceBuilder.CocoaPlugin" version="19529"/>
-<<<<<<< HEAD
-=======
         <capability name="Image references" minToolsVersion="12.0"/>
         <capability name="System colors introduced in macOS 10.14" minToolsVersion="10.0"/>
->>>>>>> 9917f25a
         <capability name="documents saved in the Xcode 8 format" minToolsVersion="8.0"/>
     </dependencies>
     <objects>
@@ -21,11 +18,7 @@
         <window identifier="mainWindow" title="Mac Mouse Fix" autorecalculatesKeyViewLoop="NO" deferred="NO" releasedWhenClosed="NO" animationBehavior="default" tabbingMode="disallowed" id="F0z-JX-Cv5" userLabel="MainWindow">
             <windowStyleMask key="styleMask" titled="YES" closable="YES" miniaturizable="YES" resizable="YES"/>
             <windowCollectionBehavior key="collectionBehavior" fullScreenNone="YES"/>
-<<<<<<< HEAD
-            <rect key="contentRect" x="0.0" y="0.0" width="580" height="429"/>
-=======
             <rect key="contentRect" x="0.0" y="0.0" width="580" height="510"/>
->>>>>>> 9917f25a
             <rect key="screenRect" x="0.0" y="0.0" width="1440" height="875"/>
             <value key="minSize" type="size" width="580" height="300"/>
             <value key="maxSize" type="size" width="580" height="1000"/>
@@ -123,11 +116,7 @@
                                                     </textFieldCell>
                                                 </textField>
                                                 <textField toolTip="Scroll fewer pixels per mouse wheel tick." horizontalHuggingPriority="251" verticalHuggingPriority="750" fixedFrame="YES" translatesAutoresizingMaskIntoConstraints="NO" id="dzx-1i-bZ6">
-<<<<<<< HEAD
-                                                    <rect key="frame" x="204" y="11" width="27" height="14"/>
-=======
                                                     <rect key="frame" x="203" y="11" width="27" height="14"/>
->>>>>>> 9917f25a
                                                     <autoresizingMask key="autoresizingMask" flexibleMinX="YES" flexibleMaxX="YES" flexibleMinY="YES" flexibleMaxY="YES"/>
                                                     <textFieldCell key="cell" lineBreakMode="clipping" title="Slow" id="GKV-Mh-wiX">
                                                         <font key="font" metaFont="message" size="11"/>
@@ -164,36 +153,22 @@
                                                 </button>
                                             </subviews>
                                         </customView>
-<<<<<<< HEAD
-                                        <scrollView fixedFrame="YES" borderType="none" autohidesScrollers="YES" horizontalLineScroll="39" horizontalPageScroll="10" verticalLineScroll="39" verticalPageScroll="10" usesPredominantAxisScrolling="NO" translatesAutoresizingMaskIntoConstraints="NO" id="jLq-vs-Mpd" customClass="CustomScrollView">
-                                            <rect key="frame" x="0.0" y="116" width="540" height="254"/>
-=======
                                         <scrollView fixedFrame="YES" borderType="none" autohidesScrollers="YES" horizontalLineScroll="39" horizontalPageScroll="10" verticalLineScroll="39" verticalPageScroll="10" usesPredominantAxisScrolling="NO" translatesAutoresizingMaskIntoConstraints="NO" id="jLq-vs-Mpd" customClass="MFScrollView">
                                             <rect key="frame" x="0.0" y="116" width="540" height="335"/>
->>>>>>> 9917f25a
                                             <autoresizingMask key="autoresizingMask" widthSizable="YES" heightSizable="YES"/>
                                             <clipView key="contentView" drawsBackground="NO" id="S62-75-wtd">
                                                 <rect key="frame" x="0.0" y="0.0" width="540" height="335"/>
                                                 <autoresizingMask key="autoresizingMask" widthSizable="YES" heightSizable="YES"/>
                                                 <subviews>
-<<<<<<< HEAD
-                                                    <tableView identifier="remapTable" verticalHuggingPriority="750" allowsExpansionToolTips="YES" tableStyle="plain" columnReordering="NO" columnResizing="NO" multipleSelection="NO" autosaveColumns="NO" rowHeight="39" rowSizeStyle="automatic" viewBased="YES" floatsGroupRows="NO" id="zJh-jy-oKM" customClass="RemapTableView">
-                                                        <rect key="frame" x="0.0" y="0.0" width="540" height="254"/>
-=======
                                                     <tableView identifier="remapTable" verticalHuggingPriority="750" allowsExpansionToolTips="YES" tableStyle="plain" columnReordering="NO" columnResizing="NO" multipleSelection="NO" autosaveColumns="NO" rowHeight="39" rowSizeStyle="automatic" viewBased="YES" floatsGroupRows="NO" id="zJh-jy-oKM" customClass="MFTableView">
                                                         <rect key="frame" x="0.0" y="0.0" width="540" height="335"/>
->>>>>>> 9917f25a
                                                         <autoresizingMask key="autoresizingMask" widthSizable="YES" heightSizable="YES"/>
                                                         <size key="intercellSpacing" width="17" height="0.0"/>
                                                         <color key="backgroundColor" name="controlBackgroundColor" catalog="System" colorSpace="catalog"/>
                                                         <tableViewGridLines key="gridStyleMask" vertical="YES" horizontal="YES"/>
                                                         <color key="gridColor" name="separatorColor" catalog="System" colorSpace="catalog"/>
                                                         <tableColumns>
-<<<<<<< HEAD
-                                                            <tableColumn identifier="trigger" width="286.5" minWidth="40" maxWidth="1000" id="zj7-YT-yKp">
-=======
                                                             <tableColumn identifier="trigger" width="287" minWidth="40" maxWidth="1000" id="zj7-YT-yKp">
->>>>>>> 9917f25a
                                                                 <tableHeaderCell key="headerCell" lineBreakMode="truncatingTail" borderStyle="border" alignment="center" title="Trigger">
                                                                     <color key="textColor" name="headerTextColor" catalog="System" colorSpace="catalog"/>
                                                                     <color key="backgroundColor" name="headerColor" catalog="System" colorSpace="catalog"/>
@@ -206,19 +181,11 @@
                                                                 <tableColumnResizingMask key="resizingMask" resizeWithTable="YES"/>
                                                                 <prototypeCellViews>
                                                                     <tableCellView identifier="triggerCell" id="PcD-th-uol">
-<<<<<<< HEAD
-                                                                        <rect key="frame" x="8" y="0.0" width="286" height="39"/>
-                                                                        <autoresizingMask key="autoresizingMask" widthSizable="YES" heightSizable="YES"/>
-                                                                        <subviews>
-                                                                            <textField horizontalHuggingPriority="251" verticalHuggingPriority="750" horizontalCompressionResistancePriority="250" fixedFrame="YES" translatesAutoresizingMaskIntoConstraints="NO" id="Pzd-Fo-nrS">
-                                                                                <rect key="frame" x="5" y="12" width="280" height="17"/>
-=======
                                                                         <rect key="frame" x="8" y="0.0" width="287" height="39"/>
                                                                         <autoresizingMask key="autoresizingMask" widthSizable="YES" heightSizable="YES"/>
                                                                         <subviews>
                                                                             <textField horizontalHuggingPriority="251" verticalHuggingPriority="750" horizontalCompressionResistancePriority="250" fixedFrame="YES" translatesAutoresizingMaskIntoConstraints="NO" id="Pzd-Fo-nrS">
                                                                                 <rect key="frame" x="4" y="12" width="281" height="17"/>
->>>>>>> 9917f25a
                                                                                 <autoresizingMask key="autoresizingMask" widthSizable="YES" heightSizable="YES"/>
                                                                                 <textFieldCell key="cell" sendsActionOnEndEditing="YES" alignment="left" title="⌘⇧⌥⌃ + Triple Click and Drag Button 3" id="hBN-M2-pMi">
                                                                                     <font key="font" metaFont="system"/>
@@ -232,19 +199,11 @@
                                                                         </connections>
                                                                     </tableCellView>
                                                                     <tableCellView identifier="buttonGroupCell" id="gRD-nG-q8J">
-<<<<<<< HEAD
-                                                                        <rect key="frame" x="8" y="39" width="286" height="22"/>
-                                                                        <autoresizingMask key="autoresizingMask" widthSizable="YES" heightSizable="YES"/>
-                                                                        <subviews>
-                                                                            <textField horizontalHuggingPriority="251" verticalHuggingPriority="750" horizontalCompressionResistancePriority="250" fixedFrame="YES" translatesAutoresizingMaskIntoConstraints="NO" id="ZkS-6b-dCZ">
-                                                                                <rect key="frame" x="-7" y="3" width="293" height="16"/>
-=======
                                                                         <rect key="frame" x="8" y="39" width="287" height="22"/>
                                                                         <autoresizingMask key="autoresizingMask" widthSizable="YES" heightSizable="YES"/>
                                                                         <subviews>
                                                                             <textField horizontalHuggingPriority="251" verticalHuggingPriority="750" horizontalCompressionResistancePriority="250" fixedFrame="YES" translatesAutoresizingMaskIntoConstraints="NO" id="ZkS-6b-dCZ">
                                                                                 <rect key="frame" x="-8" y="3" width="294" height="16"/>
->>>>>>> 9917f25a
                                                                                 <autoresizingMask key="autoresizingMask" widthSizable="YES" flexibleMinY="YES" flexibleMaxY="YES"/>
                                                                                 <textFieldCell key="cell" lineBreakMode="truncatingTail" allowsUndo="NO" sendsActionOnEndEditing="YES" alignment="left" title="Button X" id="Jbj-n8-l11">
                                                                                     <font key="font" metaFont="systemSemibold" size="11"/>
@@ -259,11 +218,7 @@
                                                                     </tableCellView>
                                                                 </prototypeCellViews>
                                                             </tableColumn>
-<<<<<<< HEAD
-                                                            <tableColumn identifier="effect" width="219.5" minWidth="40" maxWidth="1000" id="hfG-kJ-PIF">
-=======
                                                             <tableColumn identifier="effect" width="219" minWidth="40" maxWidth="1000" id="hfG-kJ-PIF">
->>>>>>> 9917f25a
                                                                 <tableHeaderCell key="headerCell" lineBreakMode="truncatingTail" borderStyle="border" alignment="center" title="Effect">
                                                                     <color key="textColor" name="headerTextColor" catalog="System" colorSpace="catalog"/>
                                                                     <color key="backgroundColor" name="headerColor" catalog="System" colorSpace="catalog"/>
@@ -276,19 +231,11 @@
                                                                 <tableColumnResizingMask key="resizingMask" resizeWithTable="YES"/>
                                                                 <prototypeCellViews>
                                                                     <tableCellView identifier="effectCell" id="5PH-4e-aAm">
-<<<<<<< HEAD
-                                                                        <rect key="frame" x="311" y="0.0" width="220" height="39"/>
-                                                                        <autoresizingMask key="autoresizingMask" widthSizable="YES" heightSizable="YES"/>
-                                                                        <subviews>
-                                                                            <popUpButton verticalHuggingPriority="750" fixedFrame="YES" translatesAutoresizingMaskIntoConstraints="NO" id="7A6-Ou-8wk">
-                                                                                <rect key="frame" x="0.0" y="6" width="221" height="25"/>
-=======
                                                                         <rect key="frame" x="312" y="0.0" width="219" height="39"/>
                                                                         <autoresizingMask key="autoresizingMask" widthSizable="YES" heightSizable="YES"/>
                                                                         <subviews>
                                                                             <popUpButton verticalHuggingPriority="750" fixedFrame="YES" translatesAutoresizingMaskIntoConstraints="NO" id="7A6-Ou-8wk">
                                                                                 <rect key="frame" x="0.0" y="6" width="220" height="25"/>
->>>>>>> 9917f25a
                                                                                 <autoresizingMask key="autoresizingMask" widthSizable="YES" flexibleMinY="YES" flexibleMaxY="YES"/>
                                                                                 <popUpButtonCell key="cell" type="push" title="Mission Control and Spaces" bezelStyle="rounded" alignment="left" lineBreakMode="truncatingTail" state="on" borderStyle="border" imageScaling="proportionallyDown" inset="2" autoenablesItems="NO" selectedItem="Frp-Q3-9xh" id="zPv-8e-GO1">
                                                                                     <behavior key="behavior" pushIn="YES" lightByBackground="YES" lightByGray="YES"/>
@@ -309,19 +256,11 @@
                                                                         </subviews>
                                                                     </tableCellView>
                                                                     <tableCellView identifier="keyCaptureCell" id="ppe-fA-Qpm">
-<<<<<<< HEAD
-                                                                        <rect key="frame" x="311" y="39" width="220" height="39"/>
-                                                                        <autoresizingMask key="autoresizingMask" widthSizable="YES" heightSizable="YES"/>
-                                                                        <subviews>
-                                                                            <button hidden="YES" focusRingType="exterior" verticalHuggingPriority="750" fixedFrame="YES" translatesAutoresizingMaskIntoConstraints="NO" id="bGK-d6-do3" userLabel="BackgroundButton">
-                                                                                <rect key="frame" x="-4" y="3" width="227" height="32"/>
-=======
                                                                         <rect key="frame" x="312" y="39" width="219" height="39"/>
                                                                         <autoresizingMask key="autoresizingMask" widthSizable="YES" heightSizable="YES"/>
                                                                         <subviews>
                                                                             <button hidden="YES" focusRingType="exterior" verticalHuggingPriority="750" fixedFrame="YES" translatesAutoresizingMaskIntoConstraints="NO" id="bGK-d6-do3">
                                                                                 <rect key="frame" x="-4" y="3" width="226" height="32"/>
->>>>>>> 9917f25a
                                                                                 <autoresizingMask key="autoresizingMask" widthSizable="YES" flexibleMinY="YES" flexibleMaxY="YES"/>
                                                                                 <buttonCell key="cell" type="push" bezelStyle="rounded" alignment="center" state="on" borderStyle="border" focusRingType="exterior" imageScaling="proportionallyDown" inset="2" id="wcb-vJ-PiZ">
                                                                                     <behavior key="behavior" pushIn="YES" lightByBackground="YES" lightByGray="YES"/>
@@ -329,20 +268,6 @@
                                                                                 </buttonCell>
                                                                             </button>
                                                                             <scrollView focusRingType="exterior" fixedFrame="YES" borderType="none" horizontalLineScroll="10" horizontalPageScroll="10" verticalLineScroll="10" verticalPageScroll="10" hasHorizontalScroller="NO" hasVerticalScroller="NO" horizontalScrollElasticity="none" verticalScrollElasticity="none" translatesAutoresizingMaskIntoConstraints="NO" id="gEj-y5-p9Y" customClass="KeyCaptureScrollView">
-<<<<<<< HEAD
-                                                                                <rect key="frame" x="3" y="10" width="213" height="20"/>
-                                                                                <autoresizingMask key="autoresizingMask" widthSizable="YES" flexibleMinY="YES" flexibleMaxY="YES"/>
-                                                                                <clipView key="contentView" focusRingType="exterior" drawsBackground="NO" id="2dn-db-91A">
-                                                                                    <rect key="frame" x="0.0" y="0.0" width="213" height="20"/>
-                                                                                    <autoresizingMask key="autoresizingMask" widthSizable="YES" heightSizable="YES"/>
-                                                                                    <subviews>
-                                                                                        <textView identifier="keyCaptureView" focusRingType="exterior" editable="NO" drawsBackground="NO" importsGraphics="NO" richText="NO" verticallyResizable="NO" allowsCharacterPickerTouchBarItem="NO" textCompletion="NO" id="JcL-EN-Rma" customClass="KeyCaptureView">
-                                                                                            <rect key="frame" x="0.0" y="0.0" width="208" height="19"/>
-                                                                                            <autoresizingMask key="autoresizingMask" widthSizable="YES" heightSizable="YES"/>
-                                                                                            <color key="textColor" name="labelColor" catalog="System" colorSpace="catalog"/>
-                                                                                            <color key="backgroundColor" name="textBackgroundColor" catalog="System" colorSpace="catalog"/>
-                                                                                            <size key="minSize" width="210" height="19"/>
-=======
                                                                                 <rect key="frame" x="3" y="10" width="212" height="20"/>
                                                                                 <autoresizingMask key="autoresizingMask" widthSizable="YES" flexibleMinY="YES" flexibleMaxY="YES"/>
                                                                                 <clipView key="contentView" focusRingType="exterior" drawsBackground="NO" id="2dn-db-91A">
@@ -355,7 +280,6 @@
                                                                                             <color key="textColor" name="labelColor" catalog="System" colorSpace="catalog"/>
                                                                                             <color key="backgroundColor" name="textBackgroundColor" catalog="System" colorSpace="catalog"/>
                                                                                             <size key="minSize" width="207" height="19"/>
->>>>>>> 9917f25a
                                                                                             <size key="maxSize" width="295" height="10000000"/>
                                                                                             <attributedString key="textStorage">
                                                                                                 <fragment content="Text go here">
@@ -428,11 +352,8 @@
         </customObject>
         <customObject id="p2C-Qy-mgp" customClass="RemapTableController">
             <connections>
-<<<<<<< HEAD
-=======
                 <outlet property="addRemoveControl" destination="xGK-PH-XPN" id="ltz-dO-tq6"/>
                 <outlet property="box" destination="nmi-Qw-Ncm" id="M7y-bz-ysY"/>
->>>>>>> 9917f25a
                 <outlet property="view" destination="zJh-jy-oKM" id="GWC-PD-NjZ"/>
             </connections>
         </customObject>
@@ -598,11 +519,7 @@
     </objects>
     <resources>
         <image name="NSAddTemplate" width="14" height="13"/>
-<<<<<<< HEAD
-        <image name="NSRemoveTemplate" width="14" height="4"/>
-=======
         <image name="NSRemoveTemplate" width="12" height="4"/>
         <image name="minus.square" width="12" height="12"/>
->>>>>>> 9917f25a
     </resources>
 </document>