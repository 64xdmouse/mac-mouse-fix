//
// --------------------------------------------------------------------------
// AppDelegate.m
// Created for Mac Mouse Fix (https://github.com/noah-nuebling/mac-mouse-fix)
// Created by Noah Nuebling in 2019
// Licensed under MIT
// --------------------------------------------------------------------------
//

/// implement checkbox functionality, setup AddingField mouse tracking and other minor stuff

#import <PreferencePanes/PreferencePanes.h>
#import "AppDelegate.h"
#import "ConfigInterface_App.h"
#import "SharedMessagePort.h"
#import "Utility_App.h"
#import "AuthorizeAccessibilityView.h"
#import "HelperServices.h"
#import "SharedUtility.h"
#import "ToastNotificationController.h"
#import "NSView+Additions.h"
#import "AppTranslocationManager.h"
#import "MessagePort_App.h"
#import <Sparkle/Sparkle.h>
#import "SparkleUpdaterController.h"
#import "NSAttributedString+Additions.h"

@interface AppDelegate ()

@property (strong) IBOutlet NSWindow *window;

@property (weak) IBOutlet NSButton *enableMouseFixCheckBox;

@property (weak) IBOutlet NSButton *scrollEnableCheckBox;

@property (weak) IBOutlet NSSlider *scrollStepSizeSlider;
@property (weak) IBOutlet NSButton *invertScrollCheckBox;

@property (weak) IBOutlet NSBox *preferenceBox;


@end

@implementation AppDelegate

# pragma mark - IBActions

- (IBAction)enableCheckBox:(NSButton *)sender {
    
    BOOL beingEnabled = sender.state;
    sender.state = !sender.state; /// Prevent user from changing checkbox state directly. Instead, we'll do that through the `enableUI` method.
    
    if (beingEnabled) {
        /// We won't enable the UI here directly. Instead, we'll do that from the `handleHelperEnabledMessage` method
    } else { /// Being disabled
        [self enableUI:NO];
    }
    
    NSError *error;
    [HelperServices enableHelperAsUserAgent:beingEnabled error:&error];
    /// ^ We enable/disable the helper.
    ///  After enabling, the helper will send a message to the main app confirming that it has been enabled (received by `AppDelegate + handleHelperEnabledMessage`). Only when that message is received, will we change the state of the checkbox and the rest of the UI to enabled.
    ///  This should make the checkbox state more accurately reflect what's going on when something goes wrong with enabling the helper, making things less confusing to users who experience issues enabling MMF.
    ///  We only do this for enabling and not for disabling, because disabling always seems to work. Another reason we're not applying this for disabling is that it could lead to issues if the helper just crashes and doesn't send an "I'm being disabled" message before quitting. In that case the checkbox would just stay enabled.
    
    
    /// Give user feedback if MMF is disabled in settings
    if (@available(macOS 13, *)) {
        if (error.code == 1) { /// Operation not permitted error
            NSAttributedString *message = [NSAttributedString attributedStringWithMarkdown:@"Mac Mouse Fix was **disabled** in System Settings.\nTo enable Mac Mouse Fix:\n\n1. Go to [Login Items Settings](x-apple.systempreferences:com.apple.LoginItems-Settings.extension)\n2. Switch on \'Mac Mouse Fix.app\'"];
            [MFNotificationController attachNotificationWithMessage:message toWindow:self.window forDuration:0.0];
            
        }
    }
}
+ (void)handleHelperEnabledMessage {
    
    if (self.instance.UIDisabled) {
        /// Enable UI
        [self.instance enableUI:YES];
        /// Flash Notification
//        NSAttributedString *message = [[NSAttributedString alloc] initWithString:@"Mac Mouse Fix will stay enabled after you restart your Mac"];
//        message = [message attributedStringBySettingFontSize:NSFont.smallSystemFontSize];
//        [Toast
//        NotificationController attachNotificationWithMessage:message toWindow:AppDelegate.mainWindow forDuration:-1 alignment:kToastNotificationAlignmentBottomMiddle];
    }
}

- (IBAction)openMoreSheet:(id)sender {
    [MoreSheet.instance begin];
}
- (IBAction)scrollEnableCheckBox:(id)sender {
    [self disableScrollSettings:@(_scrollEnableCheckBox.state)];
    [self UIChanged:NULL];
}
- (IBAction)UIChanged:(id)sender { // TODO: consider removing
    [self setConfigFileToUI];
}

#pragma mark - Interface funcs

+ (AppDelegate *)instance {
    return (AppDelegate *)NSApp.delegate;
}
+ (NSWindow *)mainWindow {
    return self.instance.window;
}
- (RemapTableController *)remapTableController {
    RemapTableController *controller = (RemapTableController *)self.remapsTable.delegate;
    return controller;
}

#pragma mark - Init and Lifecycle

/// Define Globals
static NSDictionary *_scrollConfigurations;
static NSDictionary *sideButtonActions;

+ (void)initialize {
    
    if (self == [AppDelegate class]) {
        
<<<<<<< HEAD
        // I think this is the entrypoint of the app
        
        // Setup CocoaLumberjack
        [SharedUtility setupBasicCocoaLumberjackLogging];
        DDLogInfo(@"Main App starting up...");     
        
        // Remove restart the app untranslocated if it's currently translocated
        [AppTranslocationManager removeTranslocation]; // Need to call this before MessagePort_App is initialized, otherwise stuff breaks if app is translocated
        // Start parts of the app that depend on the initialization we just did
=======
        [AppTranslocationManager removeTranslocation]; /// Need to call this before MessagePort_App is initialized, otherwise stuff breaks if app is translocated
>>>>>>> a8bb4299
        [MessagePort_App load_Manual];
        
        // Do unnecessary stuff
        // TODO: Remove the unused stuff below
        
        _scrollConfigurations = @{ // This is unused
            @"Normal"   :   @[ @[@20,@80],  @130, @1.5],
        };
        
        sideButtonActions =
        @{
            @1 :
                @[
                    @[@"symbolicHotKey", @79],
                    @[@"symbolicHotKey", @81]
                ],
            @2  :
                @[
                    @[@"swipeEvent", @"left"],
                    @[@"swipeEvent", @"right"]
                ]
        };
    }
    
}

- (void)applicationWillFinishLaunching:(NSNotification *)notification {

}

- (void)applicationDidFinishLaunching:(NSNotification *)notification {
    
    DDLogInfo(@"Mac Mouse Fix finished launching");
    
    /// Do weird tweaks for Ventura
    ///     It seems that NSBox adds horizontal padding of 1 px around its contentView in Ventura (Beta). Here we compensate for that.
    ///     Pre-big sur also looks weird but in a different way. See https://github.com/noah-nuebling/mac-mouse-fix/issues/269
    if (@available(macOS 13, *)) {
        self.preferenceBox.contentViewMargins = NSMakeSize(-1, 0);
    }
    
    /// Load UI
    
    [self updateUI];
    
    /// Update app-launch counters
    
    NSInteger launchesOverall;
    NSInteger launchesOfCurrentBundleVersion;
    
    launchesOverall = [config(@"Other.launchesOverall") integerValue];
    launchesOfCurrentBundleVersion = [config(@"Other.launchesOfCurrentBundleVersion") integerValue];
    NSInteger lastLaunchedBundleVersion = [config(@"Other.lastLaunchedBundleVersion") integerValue];
    NSInteger currentBundleVersion = Utility_App.bundleVersion;
    
    launchesOverall += 1;
    
    if (currentBundleVersion != lastLaunchedBundleVersion) {
        launchesOfCurrentBundleVersion = 0;
    }
    launchesOfCurrentBundleVersion += 1;
    
    setConfig(@"Other.launchesOfCurrentBundleVersion", @(launchesOfCurrentBundleVersion));
    setConfig(@"Other.launchesOverall", @(launchesOverall));
    setConfig(@"Other.lastLaunchedBundleVersion", @(currentBundleVersion));
    
    
    BOOL firstAppLaunch = launchesOverall == 1; /// App is launched for the first time
    BOOL firstVersionLaunch = launchesOfCurrentBundleVersion == 1; /// Last time that the app was launched was a different bundle version
    
    /// Configure Sparkle Updater
    ///  (See https://sparkle-project.org/documentation/customization/)
    
    /// Some configuration is done via Info.plist, and seemingly can't be done from code
    /// Some more configuration is done from SparkleUpdaterController.m
    
    SUUpdater *up = SUUpdater.sharedUpdater;
    
    up.automaticallyChecksForUpdates = NO;
    /// ^ We set this to NO because we just always check when the app starts. That's simpler and it's how the old non-Sparkle updater did it so it's a little easier to deal with.
    ///   We also use the `updaterShouldPromptForPermissionToCheckForUpdates:` delegate method to make sure no Sparkle prompt occurs asking the user if they want automatic checks.
    ///   You could also disable this from Info.plist using `SUEnableAutomaticChecks` but that's unnecessary
    
//    up.sendsSystemProfile = NO; /// This is no by default
    up.automaticallyDownloadsUpdates = NO;
    
    BOOL checkForUpdates = [config(@"Other.checkForUpdates") boolValue];
    
    BOOL checkForPrereleases = [config(@"Other.checkForPrereleases") boolValue];
    
    if (firstVersionLaunch && !appState().updaterDidRelaunchApplication) {
        /// TODO: Test if updaterDidRelaunchApplication works.
        ///  It will only work if `SparkleUpdaterDelegate - updaterDidRelaunchApplication:` is called before this
        /// The app (or this version of it) has probably been downloaded from the internet and is running for the first time.
        ///  -> Override check-for-prereleases setting
        if (SharedUtility.runningPreRelease) {
            /// If this is a pre-release version itself, we activate updates to pre-releases
            checkForPrereleases = YES;
        } else {
            /// If this is not a pre-release, then we'll *deactivate* updates to pre-releases
            checkForPrereleases = NO;
        }
        setConfig(@"Other.checkForPrereleases", @(checkForPrereleases));
    }
    
    /// Write changes to we made to config through setConfig() to file. Also notifies helper app, which is probably unnecessary.
    commitConfig();
    
    /// Check for udates
    
    if (checkForUpdates) {
        
        NSString *feedURLString;
        
        [SparkleUpdaterController enablePrereleaseChannel:checkForPrereleases];
        
        [up checkForUpdatesInBackground];
    }
    
}
- (NSApplicationTerminateReply)applicationShouldTerminate:(NSApplication *)sender {
    DDLogInfo(@"Mac Mouse Fix should terminate");
    [OverridePanel.instance end];
    [MoreSheet.instance end]; // Doesn't help quitting while more sheet is up 
    return NSTerminateNow;
}

NSTimer *removeAccOverlayTimer;
- (void)removeAccOverlayTimerCallback {
    [AuthorizeAccessibilityView remove];
}
- (void)handleAccessibilityDisabledMessage {
    [AuthorizeAccessibilityView add];
    [removeAccOverlayTimer invalidate];
}
- (void)windowDidBecomeKey:(NSNotification *)notification {
    [SharedMessagePort sendMessage:@"checkAccessibility" withPayload:nil expectingReply:NO];
    if (@available(macOS 10.12, *)) { // Use a delay to prevent jankyness when window becomes key while app is requesting accessibility. Use timer so it can be stopped once Helper sends "I still have no accessibility" message
        removeAccOverlayTimer = [NSTimer scheduledTimerWithTimeInterval:0.5 repeats:NO block:^(NSTimer * _Nonnull timer) {
            [self removeAccOverlayTimerCallback];
        }];
    } else { // Fallback on earlier versions
        removeAccOverlayTimer = [NSTimer scheduledTimerWithTimeInterval:0.5 target:self selector:@selector(removeAccOverlayTimerCallback) userInfo:nil repeats:NO];
    }
}

- (void)windowWillClose:(NSNotification *)notification {
//    [UpdateWindow.instance close]; Can't find a way to close Sparkle Window
    [OverridePanel.instance close];
    [MoreSheet.instance end];
}

- (BOOL) applicationShouldTerminateAfterLastWindowClosed:(NSApplication *)app {
    return YES;
}

#pragma mark - UI Logic

- (BOOL)UIDisabled {
    return !self.enableMouseFixCheckBox.state;
}
- (void)enableUI:(BOOL)enb {
    
    /// Get state
    self.enableMouseFixCheckBox.state = enb;
    
    /// Get superview of all the controls we want to disable
    NSView *baseView = [self.window.contentView subviewsWithIdentifier:@"baseView"][0];
    NSBox *preferenceBox = (NSBox *)[baseView subviewsWithIdentifier:@"preferenceBox"][0]; /// Should use outlets instead of this
    
    /// Iterate through and enable everything
    NSArray<NSView *> *recursiveSubviews = [preferenceBox.contentView nestedSubviews];
    for (NSObject *v in recursiveSubviews) {
        if ([[v class] isSubclassOfClass:[NSControl class]]) {
            [(NSControl *)v setEnabled:enb];
        }
    }
    /// Forgot what this does
    if (enb) {
        [self disableScrollSettings:@(_scrollEnableCheckBox.state)];
    }
}
- (void)disableScrollSettings:(NSNumber *)enable {
    _scrollStepSizeSlider.enabled = enable.boolValue;
}

- (void)updateUI {
    
    DDLogInfo(@"Setting Enable Mac Mouse Fix checkbox to: %hhd", [HelperServices helperIsActive]);
    
#pragma mark other
    /// enableCheckbox
    BOOL enable = HelperServices.helperIsActive;
//    _enableMouseFixCheckBox.state = enable ? 1 : 0;
    [self enableUI:enable];
    
    [ConfigInterface_App loadConfigFromFile];
    
# pragma mark scrollSettings
    
    NSDictionary *scrollConfigFromFile = ConfigInterface_App.config[kMFConfigKeyScroll];
    
    // Enabled checkbox
    if ([scrollConfigFromFile[@"smooth"] boolValue] == 1) {
        _scrollEnableCheckBox.state = 1;
    }
    else {
        _scrollEnableCheckBox.state = 0;
    }
    
    // Invert checkbox
    _invertScrollCheckBox.state = [scrollConfigFromFile[@"direction"] integerValue] == -1 ? 1 : 0;
    
    NSString *activeScrollSmoothnessConfiguration = @"Normal";
    
    // Slider
    double pxStepSizeRelativeToConfigRange;
    NSArray *range = _scrollConfigurations[activeScrollSmoothnessConfiguration][0];
    double lowerLm = [range[0] floatValue];
    double upperLm = [range[1] floatValue];
    NSDictionary *smoothSettings = scrollConfigFromFile[@"smoothParameters"];
    double pxStepSize = [smoothSettings[@"pxPerStep"] floatValue];
    pxStepSizeRelativeToConfigRange = (pxStepSize - lowerLm) / (upperLm - lowerLm);
    
    _scrollStepSizeSlider.doubleValue = pxStepSizeRelativeToConfigRange;
    
}

- (void)setConfigFileToUI {
    
    
    // Scroll Settings
    
    // radio buttons and slider
    NSArray *smoothnessConfiguration;
    
    smoothnessConfiguration = _scrollConfigurations[@"Normal"]; 
    
    NSArray     *stepSizeRange  = smoothnessConfiguration[0];
//    NSNumber    *msPerStep      = smoothnessConfiguration[1];
//    NSNumber    *friction       = smoothnessConfiguration[2];
    int    		direction      = _invertScrollCheckBox.intValue ? -1 : 1;
    
    float scrollSliderValue = [_scrollStepSizeSlider floatValue];
    int stepSizeMin = [stepSizeRange[0] intValue];
    int stepSizeMax = [stepSizeRange[1] intValue];
    
    int stepSizeActual = ( scrollSliderValue * (stepSizeMax - stepSizeMin) ) + stepSizeMin;
    
    NSDictionary *scrollParametersFromUI = @{
        kMFConfigKeyScroll: @{
                @"smooth": @(_scrollEnableCheckBox.state),
                @"direction": @(direction),
                @"smoothParameters": @{
                        @"pxPerStep": @(stepSizeActual),
//                        @"msPerStep": msPerStep,
//                        @"friction": friction
            }
        }
    };
    
    
    ConfigInterface_App.config = [[SharedUtility dictionaryWithOverridesAppliedFrom:scrollParametersFromUI to:ConfigInterface_App.config] mutableCopy];
    
    [ConfigInterface_App writeConfigToFileAndNotifyHelper];
}

@end<|MERGE_RESOLUTION|>--- conflicted
+++ resolved
@@ -120,7 +120,6 @@
     
     if (self == [AppDelegate class]) {
         
-<<<<<<< HEAD
         // I think this is the entrypoint of the app
         
         // Setup CocoaLumberjack
@@ -130,9 +129,6 @@
         // Remove restart the app untranslocated if it's currently translocated
         [AppTranslocationManager removeTranslocation]; // Need to call this before MessagePort_App is initialized, otherwise stuff breaks if app is translocated
         // Start parts of the app that depend on the initialization we just did
-=======
-        [AppTranslocationManager removeTranslocation]; /// Need to call this before MessagePort_App is initialized, otherwise stuff breaks if app is translocated
->>>>>>> a8bb4299
         [MessagePort_App load_Manual];
         
         // Do unnecessary stuff
